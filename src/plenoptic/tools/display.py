"""various helpful utilities for plotting or displaying information"""

import importlib.util
import warnings

import matplotlib.pyplot as plt
import numpy as np
import pyrtools as pt
<<<<<<< HEAD
import torch
=======
import matplotlib.pyplot as plt
from .data import to_numpy
>>>>>>> 1ed778cc

from .data import to_numpy

# Check if IPython.display.HTML is available
if importlib.util.find_spec("IPython.display"):
    # ignore F401
    from IPython.display import HTML  # noqa: F401
else:
    warnings.warn("Unable to find IPython.display.HTML")


def imshow(
    image,
    vrange="indep1",
    zoom=None,
    title="",
    col_wrap=None,
    ax=None,
    cmap=None,
    plot_complex="rectangular",
    batch_idx=None,
    channel_idx=None,
    as_rgb=False,
    **kwargs,
):
    """Show image(s) correctly.

    This function shows images correctly, making sure that each element in the
    tensor corresponds to a pixel or an integer number of pixels, to avoid
    aliasing (NOTE: this guarantee only holds for the saved image; it should
    generally hold in notebooks as well, but will fail if, e.g., you plot an
    image that's 2000 pixels wide on an monitor 1000 pixels wide; the notebook
    handles the rescaling in a way we can't control).

    Parameters
    ----------
    image : torch.Tensor or list
        The images to display. Tensors should be 4d (batch, channel, height,
        width). List of tensors should be used for tensors of different height
        and width: all images will automatically be rescaled so they're
        displayed at the same height and width, thus, their heights and widths
        must be scalar multiples of each other.
    vrange : `tuple` or `str`
        If a 2-tuple, specifies the image values vmin/vmax that are mapped to
        the minimum and maximum value of the colormap, respectively. If a
        string:

        * `'auto0'`: all images have same vmin/vmax, which have the same absolute
                     value, and come from the minimum or maximum across all
                     images, whichever has the larger absolute value
        * `'auto/auto1'`: all images have same vmin/vmax, which are the
                          minimum/maximum values across all images
        * `'auto2'`: all images have same vmin/vmax, which are the mean (across
                     all images) minus/ plus 2 std dev (across all images)
        * `'auto3'`: all images have same vmin/vmax, chosen so as to map the
                     10th/90th percentile values to the 10th/90th percentile of
                     the display intensity range. For example: vmin is the 10th
                     percentile image value minus 1/8 times the difference
                     between the 90th and 10th percentile
        * `'indep0'`: each image has an independent vmin/vmax, which have the
                      same absolute value, which comes from either their
                      minimum or maximum value, whichever has the larger
                      absolute value.
        * `'indep1'`: each image has an independent vmin/vmax, which are their
                      minimum/maximum values
        * `'indep2'`: each image has an independent vmin/vmax, which is their
                      mean minus/plus 2 std dev
        * `'indep3'`: each image has an independent vmin/vmax, chosen so that
                      the 10th/90th percentile values map to the 10th/90th
                      percentile intensities.
    zoom : `float` or `None`
        ratio of display pixels to image pixels. if >1, must be an integer. If
        <1, must be 1/d where d is a a divisor of the size of the largest
        image. If None, we try to determine the best zoom.
    title : `str`, `list`, or None, optional
        Title for the plot. In addition to the specified title, we add a
        subtitle giving the plotted range and dimensionality (with zoom)
        * if `str`, will put the same title on every plot.
        * if `list`, all values must be `str`, must be the same length as img,
          assigning each title to corresponding image.
        * if None, no title will be printed (and subtitle will be removed).
    col_wrap : `int` or None, optional
        number of axes to have in each row. If None, will fit all axes in a
        single row.
    ax : `matplotlib.pyplot.axis` or None, optional
        if None, we make the appropriate figure. otherwise, we resize the axes
        so that it's the appropriate number of pixels (done by shrinking the
        bbox - if the bbox is already too small, this will throw an Exception!,
        so first define a large enough figure using either make_figure or
        plt.figure)
    cmap : matplotlib colormap, optional
        colormap to use when showing these images
    plot_complex : {'rectangular', 'polar', 'logpolar'}
        specifies handling of complex values.

        * `'rectangular'`: plot real and imaginary components as separate images
        * `'polar'`: plot amplitude and phase as separate images
        * `'logpolar'`: plot log_2 amplitude and phase as separate images
        for any other value, we raise a warning and default to rectangular.
    batch_idx : int or None, optional
        Which element from the batch dimension to plot. If None, we plot all.
    channel_idx : int or None, optional
        Which element from the channel dimension to plot. If None, we plot all.
        Note if this is an int, then `as_rgb=True` will fail, because we
        restrict the channels.
    as_rgb : bool, optional
        Whether to consider the channels as encoding RGB(A) values. If True, we
        attempt to plot the image in color, so your tensor must have 3 (or 4 if
        you want the alpha channel) elements in the channel dimension, or this
        will raise an Exception. If False, we plot each channel as a separate
        grayscale image.
    kwargs :
        Passed to `ax.imshow`

    Returns
    -------
    fig : `PyrFigure`
        figure containing the plotted images

    """
    if not isinstance(image, list):
        image = [image]
    images_to_plot = []
    heights, widths = [], []
    for im in image:
        im = to_numpy(im)
        if im.shape[0] > 1 and batch_idx is not None:
            # this preserves the number of dimensions
            im = im[batch_idx : batch_idx + 1]
        if channel_idx is not None:
            # this preserves the number of dimensions
            im = im[:, channel_idx : channel_idx + 1]
        # allow RGB and RGBA
        if as_rgb:
            if im.shape[1] not in [3, 4]:
                raise Exception(
                    "If as_rgb is True, then channel must have 3 " "or 4 elements!"
                )
            im = im.transpose(0, 2, 3, 1)
            # want to insert a fake "channel" dimension here, so our putting it
            # into a list below works as expected
            im = im.reshape((im.shape[0], 1, *im.shape[1:]))
        elif im.shape[1] > 1 and im.shape[0] > 1:
            raise Exception(
                "Don't know how to plot images with more than one channel and"
                " batch! Use batch_idx / channel_idx to choose a subset for"
                " plotting"
            )
        # by iterating through it twice, we make sure to peel apart the batch
        # and channel dimensions so that they each show up as a separate image.
        # because of how we've handled everything above, we know that im will
        # be (b,c,h,w) or (b,c,h,w,r) where r is the RGB(A) values
        for i in im:
            # at this point, i_ are all shape (h,w) or (h,w,r) and so we don't
            # squeeze, which could accidentally drop a dimension if h or w is a
            # singleton dimension
            images_to_plot.extend([i_ for i_ in i])
            heights.extend([i_.shape[0] for i_ in i])
            widths.extend([i_.shape[1] for i_ in i])

    def find_zoom(x, limit):
        """Find zoom that works. This is only for limit < x."""
        # find all non-trivial divisors of x
        divisors = [i for i in range(2, x) if not x % i]
        # find the largest zoom (equivalently, smallest divisor) such that the
        # zoomed in image is smaller than the limit
        return 1 / min([i for i in divisors if x / i <= limit])

    if ax is not None and zoom is None:
        if ax.bbox.height > max(heights):
            zoom = ax.bbox.height // max(heights)
        else:
            zoom = find_zoom(max(heights), ax.bbox.height)
        if ax.bbox.width > max(widths):
            zoom = min(zoom, ax.bbox.width // max(widths))
        else:
            zoom = find_zoom(max(widths), ax.bbox.width)
    elif zoom is None:
        zoom = 1
    return pt.imshow(
        images_to_plot,
        vrange=vrange,
        zoom=zoom,
        title=title,
        col_wrap=col_wrap,
        ax=ax,
        cmap=cmap,
        plot_complex=plot_complex,
        **kwargs,
    )


def animshow(
    video,
    framerate=2.0,
    repeat=False,
    vrange="indep1",
    zoom=1,
    title="",
    col_wrap=None,
    ax=None,
    cmap=None,
    plot_complex="rectangular",
    batch_idx=None,
    channel_idx=None,
    as_rgb=False,
    **kwargs,
):
    """Animate video(s) correctly.

    This function animates videos correctly, making sure that each element in
    the tensor corresponds to a pixel or an integer number of pixels, to avoid
    aliasing (NOTE: this guarantee only holds for the saved animation (assuming
    video compression doesn't interfere); it should generally hold in notebooks
    as well, but will fail if, e.g., your video is 2000 pixels wide on an
    monitor 1000 pixels wide; the notebook handles the rescaling in a way we
    can't control).

    This functions returns a matplotlib FuncAnimation object. See our documentation
    (e.g.,
    [Quickstart](https://plenoptic.readthedocs.io/en/latest/tutorials/00_quickstart.html))
    for examples on how to view it in a Jupyter notebook. In order to save, use
    ``anim.save(filename)``. In either case, this can take a while and you'll need the
    appropriate writer installed and on your path, e.g., ffmpeg, imagemagick, etc). See
    [matplotlib documentation](https://matplotlib.org/stable/api/animation_api.html) for
    more details.

    Parameters
    ----------
    video : torch.Tensor or list
        The videos to display. Tensors should be 5d (batch, channel, time,
        height, width). List of tensors should be used for tensors of different
        height and width: all videos will automatically be rescaled so they're
        displayed at the same height and width, thus, their heights and widths
        must be scalar multiples of each other. Videos must all have the same
        number of frames as well.
    framerate : `float`
        Temporal resolution of the video, in Hz (frames per second).
    repeat : `bool`
        whether to loop the animation or just play it once
    vrange : `tuple` or `str`
        If a 2-tuple, specifies the image values vmin/vmax that are mapped to
        the minimum and maximum value of the colormap, respectively. If a
        string:

        * `'auto0'`: all images have same vmin/vmax, which have the same absolute
                     value, and come from the minimum or maximum across all
                     images, whichever has the larger absolute value
        * `'auto/auto1'`: all images have same vmin/vmax, which are the
                          minimum/maximum values across all images
        * `'auto2'`: all images have same vmin/vmax, which are the mean (across
                     all images) minus/ plus 2 std dev (across all images)
        * `'auto3'`: all images have same vmin/vmax, chosen so as to map the
                     10th/90th percentile values to the 10th/90th percentile of
                     the display intensity range. For example: vmin is the 10th
                     percentile image value minus 1/8 times the difference
                     between the 90th and 10th percentile
        * `'indep0'`: each image has an independent vmin/vmax, which have the
                      same absolute value, which comes from either their
                      minimum or maximum value, whichever has the larger
                      absolute value.
        * `'indep1'`: each image has an independent vmin/vmax, which are their
                      minimum/maximum values
        * `'indep2'`: each image has an independent vmin/vmax, which is their
                      mean minus/plus 2 std dev
        * `'indep3'`: each image has an independent vmin/vmax, chosen so that
                      the 10th/90th percentile values map to the 10th/90th
                      percentile intensities.
    zoom : `float`
        ratio of display pixels to image pixels. if >1, must be an integer. If
        <1, must be 1/d where d is a a divisor of the size of the largest
        image.
    title : `str`, `list`, or None, optional
        Title for the plot. In addition to the specified title, we add a
        subtitle giving the plotted range and dimensionality (with zoom)
        * if `str`, will put the same title on every plot.
        * if `list`, all values must be `str`, must be the same length as img,
          assigning each title to corresponding image.
        * if None, no title will be printed (and subtitle will be removed).
    col_wrap : `int` or None, optional
        number of axes to have in each row. If None, will fit all axes in a
        single row.
    ax : `matplotlib.pyplot.axis` or None, optional
        if None, we make the appropriate figure. otherwise, we resize the axes
        so that it's the appropriate number of pixels (done by shrinking the
        bbox - if the bbox is already too small, this will throw an Exception!,
        so first define a large enough figure using either
        pyrtools.make_figure or plt.figure)
    cmap : matplotlib colormap, optional
        colormap to use when showing these images
    plot_complex : {'rectangular', 'polar', 'logpolar'}
        specifies handling of complex values.

        * `'rectangular'`: plot real and imaginary components as separate images
        * `'polar'`: plot amplitude and phase as separate images
        * `'logpolar'`: plot log_2 amplitude and phase as separate images
        for any other value, we raise a warning and default to rectangular.
    batch_idx : int or None, optional
        Which element from the batch dimension to plot. If None, we plot all.
    channel_idx : int or None, optional
        Which element from the channel dimension to plot. If None, we plot all.
        Note if this is an int, then `as_rgb=True` will fail, because we
        restrict the channels.
    as_rgb : bool, optional
        Whether to consider the channels as encoding RGB(A) values. If True, we
        attempt to plot the image in color, so your tensor must have 3 (or 4 if
        you want the alpha channel) elements in the channel dimension, or this
        will raise an Exception. If False, we plot each channel as a separate
        grayscale image.
    kwargs :
        Passed to `ax.imshow`

    Returns
    -------
    anim : matplotlib.animation.FuncAnimation
        The animation object. In order to view, must convert to HTML
        or save.

    Notes
    -----

    By default, we use the ffmpeg backend, which requires that you have
    ffmpeg installed and on your path (https://ffmpeg.org/download.html).
    To use a different, use the matplotlib rcParams:
    `matplotlib.rcParams['animation.writer'] = writer`, see
    https://matplotlib.org/stable/api/animation_api.html#writer-classes for
    more details.

    """
    if not isinstance(video, list):
        video = [video]
    videos_to_show = []
    for vid in video:
        vid = to_numpy(vid)
        if vid.shape[0] > 1 and batch_idx is not None:
            # this preserves the number of dimensions
            vid = vid[batch_idx : batch_idx + 1]
        if channel_idx is not None:
            # this preserves the number of dimensions
            vid = vid[:, channel_idx : channel_idx + 1]
        # allow RGB and RGBA
        if as_rgb:
            if vid.shape[1] not in [3, 4]:
                raise Exception(
                    "If as_rgb is True, then channel must have 3 " "or 4 elements!"
                )
            vid = vid.transpose(0, 2, 3, 4, 1)
            # want to insert a fake "channel" dimension here, so our putting it
            # into a list below works as expected
            vid = vid.reshape((vid.shape[0], 1, *vid.shape[1:]))
        elif vid.shape[1] > 1 and vid.shape[0] > 1:
            raise Exception(
                "Don't know how to plot images with more than one channel and"
                " batch! Use batch_idx / channel_idx to choose a subset for"
                " plotting"
            )
        # by iterating through it twice, we make sure to peel apart the batch
        # and channel dimensions so that they each show up as a separate video.
        # because of how we've handled everything above, we know that vid will
        # be (b,c,t,h,w) or (b,c,t,h,w,r) where r is the RGB(A) values
        for v in vid:
            videos_to_show.extend([v_.squeeze() for v_ in v])
    return pt.animshow(
        videos_to_show,
        framerate=framerate,
        as_html5=False,
        repeat=repeat,
        vrange=vrange,
        zoom=zoom,
        title=title,
        col_wrap=col_wrap,
        ax=ax,
        cmap=cmap,
        plot_complex=plot_complex,
        **kwargs,
    )


def pyrshow(
    pyr_coeffs,
    vrange="indep1",
    zoom=1,
    show_residuals=True,
    cmap=None,
    plot_complex="rectangular",
    batch_idx=0,
    channel_idx=0,
    **kwargs,
):
    r"""Display steerable pyramid coefficients in orderly fashion.

    This function uses ``imshow`` to show the coefficients of the steeable
    pyramid, such that each scale shows up on a single row, with each scale in
    a given column.

    Note that unlike imshow, we can only show one batch or channel at a time

    Parameters
    ----------
    pyr_coeffs : `dict`
        pyramid coefficients in the standard dictionary format as returned by
        ``SteerablePyramidFreq.forward()``
    vrange : `tuple` or `str`
        If a 2-tuple, specifies the image values vmin/vmax that are mapped to
        the minimum and maximum value of the colormap, respectively. If a
        string:

        * `'auto0'`: all images have same vmin/vmax, which have the same absolute
                     value, and come from the minimum or maximum across all
                     images, whichever has the larger absolute value
        * `'auto/auto1'`: all images have same vmin/vmax, which are the
                          minimum/maximum values across all images
        * `'auto2'`: all images have same vmin/vmax, which are the mean (across
                     all images) minus/ plus 2 std dev (across all images)
        * `'auto3'`: all images have same vmin/vmax, chosen so as to map the
                     10th/90th percentile values to the 10th/90th percentile of
                     the display intensity range. For example: vmin is the 10th
                     percentile image value minus 1/8 times the difference
                     between the 90th and 10th percentile
        * `'indep0'`: each image has an independent vmin/vmax, which have the
                      same absolute value, which comes from either their
                      minimum or maximum value, whichever has the larger
                      absolute value.
        * `'indep1'`: each image has an independent vmin/vmax, which are their
                      minimum/maximum values
        * `'indep2'`: each image has an independent vmin/vmax, which is their
                      mean minus/plus 2 std dev
        * `'indep3'`: each image has an independent vmin/vmax, chosen so that
                      the 10th/90th percentile values map to the 10th/90th
                      percentile intensities.
    zoom : `float`
        ratio of display pixels to image pixels. if >1, must be an integer. If
        <1, must be 1/d where d is a a divisor of the size of the largest
        image.
    show_residuals : `bool`
        whether to display the residual bands (lowpass, highpass depending on the
        pyramid type)
    cmap : matplotlib colormap, optional
        colormap to use when showing these images
    plot_complex : {'rectangular', 'polar', 'logpolar'}
        specifies handling of complex values.

        * `'rectangular'`: plot real and imaginary components as separate images
        * `'polar'`: plot amplitude and phase as separate images
        * `'logpolar'`: plot log_2 amplitude and phase as separate images
        for any other value, we raise a warning and default to rectangular.
    batch_idx : int, optional
        Which element from the batch dimension to plot.
    channel_idx : int, optional
        Which element from the channel dimension to plot.
    kwargs :
        Passed on to ``pyrtools.pyrshow``

    Returns
    -------
    fig: `PyrFigure`
        the figure displaying the coefficients.

    """
    pyr_coeffvis = {}
    is_complex = False
    for k, v in pyr_coeffs.items():
        im = to_numpy(v)
        if np.iscomplex(im).any():
            is_complex = True
        # this removes only the first (batch) dimension
        im = im[batch_idx : batch_idx + 1].squeeze(0)
        # this removes only the first (now channel) dimension
        im = im[channel_idx : channel_idx + 1].squeeze(0)
        # because of how we've handled everything above, we know that im will
        # be (h,w).
        pyr_coeffvis[k] = im

    return pt.pyrshow(
        pyr_coeffvis,
        is_complex=is_complex,
        vrange=vrange,
        zoom=zoom,
        cmap=cmap,
        plot_complex=plot_complex,
        show_residuals=show_residuals,
        **kwargs,
    )


def clean_up_axes(
    ax,
    ylim=None,
    spines_to_remove=["top", "right", "bottom"],
    axes_to_remove=["x"],
):
    r"""Clean up an axis, as desired when making a stem plot of the representation

    Parameters
    ----------
    ax : `matplotlib.pyplot.axis`
        The axis to clean up.
    ylim : `tuple`, False, or None
        If a tuple, the y-limits to use for this plot. If None, we use the
        default, slightly adjusted so that the minimum is 0. If False,
        we do nothing.
    spines_to_remove : `list`
        Some combination of 'top', 'right', 'bottom', and 'left'. The spines we
        remove from the axis.
    axes_to_remove : `list`
        Some combination of 'x', 'y'. The axes to set as invisible.

    Returns
    -------
    ax : matplotlib.pyplot.axis
        The cleaned-up axis

    """
    if spines_to_remove is None:
        spines_to_remove = ["top", "right", "bottom"]
    if axes_to_remove is None:
        axes_to_remove = ["x"]

    if ylim is not None:
        if ylim:
            ax.set_ylim(ylim)
    else:
        ax.set_ylim((0, ax.get_ylim()[1]))
    if "x" in axes_to_remove:
        ax.xaxis.set_visible(False)
    if "y" in axes_to_remove:
        ax.yaxis.set_visible(False)
    for s in spines_to_remove:
        ax.spines[s].set_visible(False)
    return ax


def update_stem(stem_container, ydata):
    r"""Update the information in a stem plot

    We update the information in a single stem plot to match that given
    by ``ydata``. We update the position of the markers and and the
    lines connecting them to the baseline, but we don't change the
    baseline at all and assume that the xdata shouldn't change at all.

    Parameters
    ----------
    stem_container : `matplotlib.container.StemContainer`
        Single container for the artists created in a ``plt.stem``
        plot. It can be treated like a namedtuple ``(markerline,
        stemlines, baseline)``. In order to get this from an axis
        ``ax``, try ``ax.containers[0]`` (obviously if you have more
        than one container in that axis, it may not be the first one).
    ydata : array_like
        The new y-data to show on the plot. Importantly, must be the
        same length as the existing y-data.

    Returns
    -------
    stem_container : `matplotlib.container.StemContainer`
        The StemContainer containing the updated artists.

    """
    stem_container.markerline.set_ydata(ydata)
    segments = stem_container.stemlines.get_segments().copy()
    for s, y in zip(segments, ydata):
        try:
            s[1, 1] = y
        except IndexError:
            # this happens when our segment array is 1x2 instead of 2x2,
            # which is the case when the data there is nan
            continue
    stem_container.stemlines.set_segments(segments)
    return stem_container


def rescale_ylim(axes, data):
    r"""rescale y-limits nicely

    We take the axes and set their limits to be ``(-y_max, y_max)``,
    where ``y_max=np.abs(data).max()``

    Parameters
    ----------
    axes : `list`
        A list of matplotlib axes to rescale
    data : array_like or dict
        The data to use when rescaling (or a dictiontary of those
        values)
    """
    data = data.cpu()

    def find_ymax(data):
        try:
            return np.abs(data).max()
        except RuntimeError:
            # then we need to call to_numpy on it because it needs to be
            # detached and converted to an array
            return np.abs(to_numpy(data)).max()

    try:
        y_max = find_ymax(data)
    except TypeError:
        # then this is a dictionary
        y_max = np.max([find_ymax(d) for d in data.values()])
    for ax in axes:
        ax.set_ylim((-y_max, y_max))


def clean_stem_plot(data, ax=None, title="", ylim=None, xvals=None, **kwargs):
    r"""convenience wrapper for plotting stem plots

    This plots the data, baseline, cleans up the axis, and sets the
    title

    Should not be called by users directly, but is a helper function for
    the various plot_representation() functions

    By default, stem plot would have a baseline that covers the entire
    range of the data. We want to be able to break that up visually (so
    there's a line from 0 to 9, from 10 to 19, etc), and passing xvals
    separately allows us to do that. If you want the default stem plot
    behavior, leave xvals as None.

    Parameters
    ----------
    data : `np.ndarray`
        The data to plot (as a stem plot)
    ax : `matplotlib.pyplot.axis` or `None`, optional
        The axis to plot the data on. If None, we plot on the current
        axis
    title : str or None, optional
        The title to put on the axis if not None. If None, we don't call
        ``ax.set_title`` (useful if you want to avoid changing the title
        on an existing plot)
    ylim : tuple or None, optional
        If not None, the y-limits to use for this plot. If None, we use the
        default, slightly adjusted so that the minimum is 0. If False, do not
        change y-limits.
    xvals : `tuple` or `None`, optional
        A 2-tuple of lists, containing the start (``xvals[0]``) and stop
        (``xvals[1]``) x values for plotting. If None, we use the
        default stem plot behavior.
    kwargs :
        passed to ax.stem

    Returns
    -------
    ax : `matplotlib.pyplot.axis`
        The axis with the plot

    Examples
    --------
    We allow for breaks in the baseline value if we want to visually
    break up the plot, as we see below.

    ..plot::
      :include-source:

      import plenoptic as po
      import numpy as np
      import matplotlib.pyplot as plt
      # if ylim=None, as in this example, the minimum y-valuewill get
      # set to 0, so we want to make sure our values are all positive
      y = np.abs(np.random.randn(55))
      y[15:20] = np.nan
      y[35:40] = np.nan
      # we want to draw the baseline from 0 to 14, 20 to 34, and 40 to
      # 54, everywhere that we have non-NaN values for y
      xvals = ([0, 20, 40], [14, 34, 54])
      po.tools.display.clean_stem_plot(y,  xvals=xvals)
      plt.show()

    If we don't care about breaking up the x-axis, you can simply use
    the default xvals (``None``). In this case, this function will just
    clean up the plot a little bit

    ..plot::
      :include-source:

      import plenoptic as po
      import numpy as np
      import matplotlib.pyplot as plt
      # if ylim=None, as in this example, the minimum y-valuewill get
      # set to 0, so we want to make sure our values are all positive
      y = np.abs(np.random.randn(55))
      po.tools.display.clean_stem_plot(y)
      plt.show()

    """
    if ax is None:
        ax = plt.gca()
    if xvals is not None:
        basefmt = " "
        ax.hlines(len(xvals[0]) * [0], xvals[0], xvals[1], colors="C3", zorder=10)
    else:
        # this is the default basefmt value
        basefmt = None
    ax.stem(data, basefmt=basefmt, **kwargs)
    ax = clean_up_axes(ax, ylim, ["top", "right", "bottom"])
    if title is not None:
        ax.set_title(title)
    return ax


def _get_artists_from_axes(axes, data):
    """Grab artists from axes.

    For now, we only grab containers (stem plots), images, or lines

    See the docstring of :meth:`update_plot()` for details on how `axes` and
    `data` should be structured

    Parameters
    ----------
    axes : list or matplotlib.axes.Axes
        The axis/axes to update.
    data : torch.Tensor or dict
        The new data to plot.

    Returns
    -------
    artists : dict
        dictionary of artists for updating plots. values are the artists to
        use, keys are the corresponding keys for data

    """
    if not hasattr(axes, "__iter__"):
        # then we only have one axis, so we may be able to update more than one
        # data element.
        if len(axes.containers) > 0:
            data_check = 1
            artists = axes.containers
        elif len(axes.images) > 0:
            # images are weird, so don't check them like this
            data_check = None
            artists = axes.images
        elif len(axes.lines) > 0:
            data_check = 1
            artists = axes.lines
        elif len(axes.collections) > 0:
            data_check = 2
            artists = axes.collections
        if isinstance(data, dict):
            artists = {ax.get_label(): ax for ax in artists}
        else:
            if data_check == 1 and data.shape[1] != len(artists):
                raise Exception(
                    f"data has {data.shape[1]} things to plot, but "
                    f"your axis contains {len(artists)} plotting artists, "
                    "so unsure how to continue! Pass data as a dictionary"
                    " with keys corresponding to the labels of the artists"
                    " to update to resolve this."
                )
            elif data_check == 2 and data.ndim > 2 and data.shape[-3] != len(artists):
                raise Exception(
                    f"data has {data.shape[-3]} things to plot, but "
                    f"your axis contains {len(artists)} plotting artists, "
                    "so unsure how to continue! Pass data as a dictionary"
                    " with keys corresponding to the labels of the artists"
                    " to update to resolve this."
                )
    else:
        # then we have multiple axes, so we are only updating one data element
        # per plot
        artists = []
        for ax in axes:
            if len(ax.containers) == 1:
                data_check = 1
                artists.extend(ax.containers)
            elif len(ax.images) == 1:
                # images are weird, so don't check them like this
                data_check = None
                artists.extend(ax.images)
            elif len(ax.lines) == 1:
                artists.extend(ax.lines)
                data_check = 1
            elif len(ax.collections) == 1:
                artists.extend(ax.collections)
                data_check = 2
        if isinstance(data, dict):
            if len(data.keys()) != len(artists):
                raise Exception(
                    f"data has {len(data.keys())} things to plot, but "
                    f"you passed {len(axes)} axes , so unsure how "
                    "to continue!"
                )
            artists = {k: a for k, a in zip(data.keys(), artists)}
        else:
            if data_check == 1 and data.shape[1] != len(artists):
                raise Exception(
                    f"data has {data.shape[1]} things to plot, but "
                    f"you passed {len(axes)} axes , so unsure how "
                    "to continue!"
                )
            if data_check == 2 and data.ndim > 2 and data.shape[-3] != len(artists):
                raise Exception(
                    f"data has {data.shape[-3]} things to plot, but "
                    f"you passed {len(axes)} axes , so unsure how "
                    "to continue!"
                )
    if not isinstance(artists, dict):
        artists = {f"{i:02d}": a for i, a in enumerate(artists)}
    return artists


def update_plot(axes, data, model=None, batch_idx=0):
    r"""Update the information in some axes.

    This is used for creating an animation over time. In order to create
    the animation, we need to know how to update the matplotlib Artists,
    and this provides a simple way of doing that. It assumes the plot
    has been created by something like ``plot_representation``, which
    initializes all the artists.

    We can update stem plots, lines (as returned by ``plt.plot``), scatter
    plots, or images (RGB, RGBA, or grayscale).

    There are two modes for this:

    - single axis: axes is a single axis, which may contain multiple artists
      (all of the same type) to update. data should be a Tensor with multiple
      channels (one per artist in the same order) or be a dictionary whose keys
      give the label(s) of the corresponding artist(s) and whose values are
      Tensors.

    - multiple axes: axes is a list of axes, each of which contains a single
      artist to update (artists can be different types). data should be a
      Tensor with multiple channels (one per axis in the same order) or a
      dictionary with the same number of keys as axes, which we can iterate
      through in order, and whose values are Tensors.

    In all cases, data Tensors should be 3d (if the plot we're updating is a
    line or stem plot) or 4d (if it's an image or scatter plot).

    RGB(A) images are special, since we store that info along the channel
    dimension, so they only work with single-axis mode (which will only have a
    single artist, because that's how imshow works).

    If you have multiple axes, each with multiple artists you want to update,
    that's too complicated for us, and so you should write a
    ``model.update_plot()`` function which handles that.

    If ``model`` is set, we try to call ``model.update_plot()`` (which
    must also return artists). If model doesn't have an ``update_plot``
    method, then we try to figure out how to update the axes ourselves,
    based on the shape of the data.

    Parameters
    ----------
    axes : `list` or `matplotlib.pyplot.axis`
        The axis or list of axes to update. We assume that these are the axes
        created by ``plot_representation`` and so contain stem plots in the
        correct order.
    data : `torch.Tensor` or `dict`
        The new data to plot.
    model : `torch.nn.Module` or `None`, optional
        A differentiable model that tells us how to plot ``data``. See
        above for behavior if ``None``.
    batch_idx : int, optional
        Which index to take from the batch dimension

    Returns
    -------
    artists : `list`
        A list of the artists used to update the information on the
        plots

    """
    if isinstance(data, dict):
        for v in data.values():
            if v.ndim not in [3, 4]:
                raise ValueError(
                    "update_plot expects 3 or 4 dimensional data"
                    "; unexpected behavior will result otherwise!"
                    f" Got data of shape {v.shape}"
                )
    else:
        if data.ndim not in [3, 4]:
            raise ValueError(
                "update_plot expects 3 or 4 dimensional data"
                "; unexpected behavior will result otherwise!"
                f" Got data of shape {data.shape}"
            )
    try:
        artists = model.update_plot(axes=axes, batch_idx=batch_idx, data=data)
    except AttributeError:
        ax_artists = _get_artists_from_axes(axes, data)
        artists = []
        if not isinstance(data, dict):
            data_dict = {}
            # check for RGBA images
            if len(ax_artists) == 1 and data.shape[1] > 1:
                # can't index into dict.values(), so use this work around
                # instead, as suggested
                # https://stackoverflow.com/questions/43629270/how-to-get-single-value-from-dict-with-single-entry
                try:
                    if next(iter(ax_artists.values())).get_array().data.ndim > 1:
                        # then this is an RGBA image
                        data_dict = {"00": data}
                except Exception as e:
                    raise Exception(
                        "Thought this was an RGB(A) image based on the number"
                        " of artists and data shape, but something is off!"
                        f" Original exception: {e}"
                    )
            else:
                for i, d in enumerate(data.unbind(1)):
                    # need to keep the shape the same because of how we
                    # check for shape below (unbinding removes a dimension,
                    # so we add it back)
                    data_dict[f"{i:02d}"] = d.unsqueeze(1)
            data = data_dict
        for k, d in data.items():
            try:
                art = ax_artists[k]
            except KeyError:
                # If the we're grabbing these labels from the line labels and
                # they were originally ints, they will get converted to
                # strings. this catches that
                art = ax_artists[str(k)]
            d = to_numpy(d[batch_idx]).squeeze()
            if d.ndim == 1:
                try:
                    # then it's a line
                    x, _ = art.get_data()
                    art.set_data(x, d)
                    artists.append(art)
                except AttributeError:
                    # then it's a stemplot
                    sc = update_stem(art, d)
                    artists.extend([sc.markerline, sc.stemlines])
            elif d.ndim == 2:
                try:
                    # then it's a grayscale image
                    art.set_data(d)
                    artists.append(art)
                except AttributeError:
                    # then it's a scatterplot
                    art.set_offsets(d)
                    artists.append(art)
            else:
                # then it's an RGB(A) image. for tensors, we put that dimension
                # in channel, but for images, it should be at the end
                art.set_data(np.moveaxis(d, 0, -1))
                artists.append(art)
    # make sure to always return a list
    if not isinstance(artists, list):
        artists = [artists]
    return artists


def plot_representation(
    model=None,
    data=None,
    ax=None,
    figsize=(5, 5),
    ylim=False,
    batch_idx=0,
    title="",
    as_rgb=False,
):
    r"""Helper function for plotting model representation

    We are trying to plot ``data`` on ``ax``, using
    ``model.plot_representation`` method, if it has it, and otherwise
    default to a function that makes sense based on the shape of ``data``.

    All of these arguments are optional, but at least some of them need
    to be set:

    - If ``model`` is ``None``, we fall-back to a type of plot based on the
      shape of ``data``. If it looks image-like, we'll use ``plenoptic.imshow``
      and if it looks vector-like, we'll use ``plenoptic.clean_stem_plot``. If
      it's a dictionary, we'll assume each key, value pair gives the title and
      data to plot on a separate sub-plot.

    - If ``data`` is ``None``, we can only do something if
      ``model.plot_representation`` has some default behavior when
      ``data=None``; this is probably to plot its own ``representation``
      attribute. Thus, this will raise an Exception if both ``model`` and
      ``data`` are ``None``, because we have no idea what to plot then.

    - If ``ax`` is ``None``, we create a one-subplot figure using ``figsize``.
      If ``ax`` is not ``None``, we therefore ignore ``figsize``.

    - If ``ylim`` is ``None``, we call ``rescale_ylim``, which sets the axes'
      y-limits to be ``(-y_max, y_max)``, where ``y_max=np.abs(data).max()``.
      If it's ``False``, we do nothing.

    Parameters
    ----------
    model : `torch.nn.Module` or None, optional
        A differentiable model that tells us how to plot ``data``. See
        above for behavior if ``None``.
    data : `array_like`, `dict`, or `None`, optional
        The data to plot. See above for behavior if ``None``.
    ax : matplotlib.pyplot.axis or None, optional
        The axis to plot on. See above for behavior if ``None``.
    figsize : `tuple`, optional
        The size of the figure to create. Ignored if ``ax`` is not
        ``None``.
    ylim : `tuple`, `None`, or `False`, optional
        If not None, the y-limits to use for this plot. See above for
        behavior if ``None``. If False, we do nothing.
    batch_idx : `int`, optional
        Which index to take from the batch dimension
    title : `str`, optional
        The title to put above this axis. If you want no title, pass
        the empty string (``''``)
    as_rgb : bool, optional
        The representation can be image-like with multiple channels, and we
        have no way to determine whether it should be represented as an RGB
        image or not, so the user must set this flag to tell us. It will be
        ignored if the representation doesn't look image-like or if the
        model has its own plot_representation_error() method. Else, it will
        be passed to `po.imshow()`, see that methods docstring for details.

    Returns
    -------
    axes : list
        List of created axes.

    """
    if ax is None:
        fig, ax = plt.subplots(1, 1, figsize=figsize)
    else:
        warnings.warn("ax is not None, so we're ignoring figsize...")
        fig = ax.figure
    try:
        # no point in passing figsize, because we've already created
        # and are passing an axis or are passing the user-specified one
        fig, axes = model.plot_representation(
            ylim=ylim, ax=ax, title=title, batch_idx=batch_idx, data=data
        )
    except AttributeError:
        if data is None:
            data = model.representation
        if not isinstance(data, dict):
            if title is None:
                title = "Representation"
            data_dict = {}
            if not as_rgb:
                # then we peel apart the channels
                for i, d in enumerate(data.unbind(1)):
                    # need to keep the shape the same because of how we
                    # check for shape below (unbinding removes a dimension,
                    # so we add it back)
                    data_dict[title + "_%02d" % i] = d.unsqueeze(1)
            else:
                data_dict[title] = data
            data = data_dict
        else:
            warnings.warn("data has keys, so we're ignoring title!")
        # want to make sure the axis we're taking over is basically invisible.
        ax = clean_up_axes(ax, False, ["top", "right", "bottom", "left"], ["x", "y"])
        axes = []
        if len(list(data.values())[0].shape) == 3:
            # then this is 'vector-like'
            gs = ax.get_subplotspec().subgridspec(
                min(4, len(data)), int(np.ceil(len(data) / 4))
            )
            for i, (k, v) in enumerate(data.items()):
                ax = fig.add_subplot(gs[i % 4, i // 4])
                # only plot the specified batch, but plot each channel
                # in a separate call. there should probably only be one,
                # and if there's not you probably want to do things
                # differently
                for d in v[batch_idx]:
                    ax = clean_stem_plot(to_numpy(d), ax, k, ylim)
                axes.append(ax)
        elif len(list(data.values())[0].shape) == 4:
            # then this is 'image-like'
            gs = ax.get_subplotspec().subgridspec(
                int(np.ceil(len(data) / 4)), min(4, len(data))
            )
            for i, (k, v) in enumerate(data.items()):
                ax = fig.add_subplot(gs[i // 4, i % 4])
                ax = clean_up_axes(
                    ax, False, ["top", "right", "bottom", "left"], ["x", "y"]
                )
                # only plot the specified batch
                imshow(
                    v,
                    batch_idx=batch_idx,
                    title=k,
                    ax=ax,
                    vrange="indep0",
                    as_rgb=as_rgb,
                )
                axes.append(ax)
            # because we're plotting image data, don't want to change
            # ylim at all
            ylim = False
        else:
            raise Exception(f"Don't know what to do with data of shape {data.shape}")
    if ylim is None:
        if isinstance(data, dict):
            data = torch.cat(list(data.values()), dim=2)
        rescale_ylim(axes, data)
    return axes<|MERGE_RESOLUTION|>--- conflicted
+++ resolved
@@ -1,26 +1,13 @@
 """various helpful utilities for plotting or displaying information"""
 
-import importlib.util
 import warnings
 
 import matplotlib.pyplot as plt
 import numpy as np
 import pyrtools as pt
-<<<<<<< HEAD
 import torch
-=======
-import matplotlib.pyplot as plt
+
 from .data import to_numpy
->>>>>>> 1ed778cc
-
-from .data import to_numpy
-
-# Check if IPython.display.HTML is available
-if importlib.util.find_spec("IPython.display"):
-    # ignore F401
-    from IPython.display import HTML  # noqa: F401
-else:
-    warnings.warn("Unable to find IPython.display.HTML")
 
 
 def imshow(
