import math

import numpy as np
import pyrtools as pt
import torch
import torch.nn.functional as F
from torch import Tensor


def correlate_downsample(image, filt, padding_mode="reflect"):
    """Correlate with a filter and downsample by 2

    Parameters
    ----------
    image: torch.Tensor of shape (batch, channel, height, width)
        Image, or batch of images. Channels are treated in the same way as batches.
    filt: 2-D torch.Tensor
        The filter to correlate with the input image
    padding_mode: string, optional
        One of "constant", "reflect", "replicate", "circular". The option "constant"
        means padding with zeros.
    """

    assert isinstance(image, torch.Tensor) and isinstance(filt, torch.Tensor)
    assert image.ndim == 4 and filt.ndim == 2
    n_channels = image.shape[1]
    image_padded = same_padding(image, kernel_size=filt.shape, pad_mode=padding_mode)
    return F.conv2d(
        image_padded,
        filt.repeat(n_channels, 1, 1, 1),
        stride=2,
        groups=n_channels,
    )


def upsample_convolve(image, odd, filt, padding_mode="reflect"):
    """Upsample by 2 and convolve with a filter

    Parameters
    ----------
    image: torch.Tensor of shape (batch, channel, height, width)
        Image, or batch of images. Channels are treated in the same way as
        batches.
    odd: tuple, list or numpy.ndarray
        This should contain two integers of value 0 or 1, which determines whether
        the output height and width should be even (0) or odd (1).
    filt: 2-D torch.Tensor
        The filter to convolve with the upsampled image
    padding_mode: string, optional
        One of "constant", "reflect", "replicate", "circular". The option "constant"
        means padding with zeros.
    """

    assert isinstance(image, torch.Tensor) and isinstance(filt, torch.Tensor)
    assert image.ndim == 4 and filt.ndim == 2
    filt = filt.flip((0, 1))

    n_channels = image.shape[1]
    pad_start = np.array(filt.shape) // 2
    pad_end = np.array(filt.shape) - np.array(odd) - pad_start
    pad = np.array([pad_start[1], pad_end[1], pad_start[0], pad_end[0]])
    image_prepad = F.pad(image, tuple(pad // 2), mode=padding_mode)
    image_upsample = F.conv_transpose2d(
        image_prepad,
        weight=torch.ones(
            (n_channels, 1, 1, 1), device=image.device, dtype=image.dtype
        ),
        stride=2,
        groups=n_channels,
    )
    image_postpad = F.pad(image_upsample, tuple(pad % 2))
    return F.conv2d(image_postpad, filt.repeat(n_channels, 1, 1, 1), groups=n_channels)


def blur_downsample(x, n_scales=1, filtname="binom5", scale_filter=True):
    """Correlate with a binomial coefficient filter and downsample by 2

    Parameters
    ----------
    x: torch.Tensor of shape (batch, channel, height, width)
        Image, or batch of images. Channels are treated in the same way as batches.
    n_scales: int, optional. Should be non-negative.
        Apply the blur and downsample procedure recursively `n_scales` times. Default to
        1.
    filtname: str, optional
        Name of the filter. See `pt.named_filter` for options. Default to "binom5".
    scale_filter: bool, optional
        If true (default), the filter sums to 1 (ie. it does not affect the DC
        component of the signal). If false, the filter sums to 2.
    """

    f = pt.named_filter(filtname)
    filt = torch.as_tensor(np.outer(f, f), dtype=x.dtype, device=x.device)
    if scale_filter:
        filt = filt / 2
    for _ in range(n_scales):
        x = correlate_downsample(x, filt)
    return x


def upsample_blur(x, odd, filtname="binom5", scale_filter=True):
    """Upsample by 2 and convolve with a binomial coefficient filter

    Parameters
    ----------
    x: torch.Tensor of shape (batch, channel, height, width)
        Image, or batch of images. Channels are treated in the same way as batches.
    odd: tuple, list or numpy.ndarray
        This should contain two integers of value 0 or 1, which determines whether
        the output height and width should be even (0) or odd (1).
    filtname: str, optional
        Name of the filter. See `pt.named_filter` for options. Default to "binom5".
    scale_filter: bool, optional
        If true (default), the filter sums to 4 (ie. it multiplies the signal
        by 4 before the blurring operation). If false, the filter sums to 2.
    """

    f = pt.named_filter(filtname)
    filt = torch.as_tensor(np.outer(f, f), dtype=x.dtype, device=x.device)
    if scale_filter:
        filt = filt * 2
    return upsample_convolve(x, odd, filt)


def _get_same_padding(x: int, kernel_size: int, stride: int, dilation: int) -> int:
    """Helper function to determine integer padding for F.pad() given img and kernel"""
    pad = (math.ceil(x / stride) - 1) * stride + (kernel_size - 1) * dilation + 1 - x
    pad = max(pad, 0)
    return pad


def same_padding(
<<<<<<< HEAD
    x: Tensor,
    kernel_size: int | tuple[int, int],
    stride: int | tuple[int, int] = (1, 1),
    dilation: int | tuple[int, int] = (1, 1),
    pad_mode: str = "circular",
=======
        x: Tensor,
        kernel_size: Tuple[int, int],
        stride: Tuple[int, int] = (1, 1),
        dilation: Tuple[int, int] = (1, 1),
        pad_mode: str = "circular",
>>>>>>> 1ed778cc
) -> Tensor:
    """Pad a tensor so that 2D convolution will result in output with same dims."""
    assert len(x.shape) > 2, "Input must be tensor whose last dims are height x width"
    ih, iw = x.shape[-2:]
    pad_h = _get_same_padding(ih, kernel_size[0], stride[0], dilation[0])
    pad_w = _get_same_padding(iw, kernel_size[1], stride[1], dilation[1])
    if pad_h > 0 or pad_w > 0:
        x = F.pad(
            x,
            [pad_w // 2, pad_w - pad_w // 2, pad_h // 2, pad_h - pad_h // 2],
            mode=pad_mode,
        )
    return x<|MERGE_RESOLUTION|>--- conflicted
+++ resolved
@@ -130,19 +130,11 @@
 
 
 def same_padding(
-<<<<<<< HEAD
     x: Tensor,
-    kernel_size: int | tuple[int, int],
+    kernel_size: tuple[int, int],
     stride: int | tuple[int, int] = (1, 1),
     dilation: int | tuple[int, int] = (1, 1),
     pad_mode: str = "circular",
-=======
-        x: Tensor,
-        kernel_size: Tuple[int, int],
-        stride: Tuple[int, int] = (1, 1),
-        dilation: Tuple[int, int] = (1, 1),
-        pad_mode: str = "circular",
->>>>>>> 1ed778cc
 ) -> Tensor:
     """Pad a tensor so that 2D convolution will result in output with same dims."""
     assert len(x.shape) > 2, "Input must be tensor whose last dims are height x width"
