--- conflicted
+++ resolved
@@ -1,11 +1,14 @@
 import torch
+from deprecated.sphinx import deprecated
 from torch import Tensor
 
 from .validate import validate_input
-from deprecated.sphinx import deprecated
-
-
-@deprecated("Deprecated along with Geodesic, which is not robust enough yet, see https://github.com/plenoptic-org/geodesics for ongoing development", "1.1.0")
+
+
+@deprecated(
+    "Deprecated along with Geodesic, which is not robust enough yet, see https://github.com/plenoptic-org/geodesics for ongoing development",  # noqa: E501
+    "1.1.0",
+)
 def make_straight_line(start: Tensor, stop: Tensor, n_steps: int) -> Tensor:
     """make a straight line between `start` and `stop` with `n_steps` transitions.
 
@@ -48,15 +51,13 @@
     return straight.reshape((n_steps + 1, *shape))
 
 
-<<<<<<< HEAD
+@deprecated(
+    "Deprecated along with Geodesic, which is not robust enough yet, see https://github.com/plenoptic-org/geodesics for ongoing development",  # noqa: E501
+    "1.1.0",
+)
 def sample_brownian_bridge(
     start: Tensor, stop: Tensor, n_steps: int, max_norm: float = 1
 ) -> Tensor:
-=======
-@deprecated("Deprecated along with Geodesic, which is not robust enough yet, see https://github.com/plenoptic-org/geodesics for ongoing development", "1.1.0")
-def sample_brownian_bridge(start: Tensor, stop: Tensor,
-                           n_steps: int, max_norm: float = 1) -> Tensor:
->>>>>>> 1ed778cc
     """Sample a brownian bridge between `start` and `stop` made up of `n_steps`
 
     Parameters
@@ -114,15 +115,13 @@
     return bridge.reshape((n_steps + 1, *shape))
 
 
-<<<<<<< HEAD
+@deprecated(
+    "Deprecated along with Geodesic, which is not robust enough yet, see https://github.com/plenoptic-org/geodesics for ongoing development",  # noqa: E501
+    "1.1.0",
+)
 def deviation_from_line(
     sequence: Tensor, normalize: bool = True
 ) -> tuple[Tensor, Tensor]:
-=======
-@deprecated("Deprecated along with Geodesic, which is not robust enough yet, see https://github.com/plenoptic-org/geodesics for ongoing development", "1.1.0")
-def deviation_from_line(sequence: Tensor,
-                        normalize: bool = True) -> Tuple[Tensor, Tensor]:
->>>>>>> 1ed778cc
     """Compute the deviation of `sequence` to the straight line between its endpoints.
 
     Project each point of the path `sequence` onto the line defined by
@@ -171,7 +170,10 @@
     return dist_along_line, dist_from_line
 
 
-@deprecated("Deprecated along with Geodesic, which is not robust enough yet, see https://github.com/plenoptic-org/geodesics for ongoing development", "1.1.0")
+@deprecated(
+    "Deprecated along with Geodesic, which is not robust enough yet, see https://github.com/plenoptic-org/geodesics for ongoing development",  # noqa: E501
+    "1.1.0",
+)
 def translation_sequence(image: Tensor, n_steps: int = 10) -> Tensor:
     """make a horizontal translation sequence on `image`
 
