import torch
from torch import Tensor
from torch import nn as nn
from torch.nn import functional as F

from ...tools.conv import same_padding
from ..canonical_computations.filters import circular_gaussian2d

__all__ = ["Identity", "Linear", "Gaussian", "CenterSurround"]


class Identity(torch.nn.Module):
    r"""simple class that just returns a copy of the image

    We use this as a "dummy model" for metrics that we don't have the
    representation for. We use this as the model and then just change
    the objective function.
    """

    def __init__(self, name=None):
        super().__init__()
        if name is not None:
            self.name = name

    def forward(self, img):
        """Return a copy of the image

        Parameters
        ----------
        img : torch.Tensor
            The image to return

        Returns
        -------
        img : torch.Tensor
            a clone of the input image

        """
        y = 1 * img
        return y


class Linear(nn.Module):
    r"""Simplistic linear convolutional model:
    It splits the input greyscale image into low and high frequencies.

    Parameters
    ----------
    kernel_size:
        Convolutional kernel size.
    pad_mode:
        Mode with which to pad image using `nn.functional.pad()`.
    default_filters:
        Initialize the filters to a low-pass and a band-pass.
    """

    def __init__(
        self,
        kernel_size: int | tuple[int, int] = (3, 3),
        pad_mode: str = "circular",
        default_filters: bool = True,
    ):
        super().__init__()

        if isinstance(kernel_size, int):
            kernel_size = (kernel_size, kernel_size)
        self.kernel_size = kernel_size
        self.pad_mode = pad_mode

        self.conv = nn.Conv2d(1, 2, kernel_size, bias=False)

        if default_filters:
            var = torch.as_tensor(3.0)
            f1 = circular_gaussian2d(kernel_size, std=torch.sqrt(var))

            f2 = circular_gaussian2d(kernel_size, std=torch.sqrt(var / 3))

            f2 = f2 - f1
            f2 = f2 / f2.sum()

            self.conv.weight.data = torch.cat([f1, f2], dim=0)

    def forward(self, x: Tensor) -> Tensor:
        y = same_padding(x, self.kernel_size, pad_mode=self.pad_mode)
        h = self.conv(y)
        return h


class Gaussian(nn.Module):
    """Isotropic Gaussian convolutional filter.
    Kernel elements are normalized and sum to one.

    Parameters
    ----------
    kernel_size:
        Size of convolutional kernel.
    std:
        Standard deviation of circularly symmtric Gaussian kernel.
    pad_mode:
        Padding mode argument to pass to `torch.nn.functional.pad`.
    out_channels:
        Number of filters with which to convolve.
    cache_filt:
        Whether or not to cache the filter. Avoids regenerating filt with each
        forward pass. Cached to `self._filt`.
    """

    def __init__(
        self,
        kernel_size: int | tuple[int, int],
        std: float | Tensor = 3.0,
        pad_mode: str = "reflect",
        out_channels: int = 1,
        cache_filt: bool = False,
    ):
        super().__init__()
        assert std > 0, "Gaussian standard deviation must be positive"
        if isinstance(std, float) or std.shape == torch.Size([]):
            std = torch.ones(out_channels) * std
        self.std = nn.Parameter(torch.as_tensor(std))

        if isinstance(kernel_size, int):
            kernel_size = (kernel_size, kernel_size)
        self.kernel_size = kernel_size
        self.pad_mode = pad_mode
        self.out_channels = out_channels

        self.cache_filt = cache_filt
        self.register_buffer("_filt", None)

    @property
    def filt(self):
        if self._filt is not None:  # use old filter
            return self._filt
        else:  # create new filter, optionally cache it
            filt = circular_gaussian2d(self.kernel_size, self.std, self.out_channels)

            if self.cache_filt:
                self.register_buffer("_filt", filt)
            return filt

    def forward(self, x: Tensor, **conv2d_kwargs) -> Tensor:
        self.std.data = self.std.data.abs()  # ensure stdev is positive

        x = same_padding(x, self.kernel_size, pad_mode=self.pad_mode)
        y = F.conv2d(x, self.filt, **conv2d_kwargs)

        return y


class CenterSurround(nn.Module):
    """Center-Surround, Difference of Gaussians (DoG) filter model. Can be either
    on-center/off-surround, or vice versa.

    Filter is constructed as:
    .. math::
        f &= amplitude_ratio * center - surround \\
        f &= f/f.sum()

    The signs of center and surround are determined by ``on_center`` argument.

    Parameters
    ----------
    kernel_size:
        Shape of convolutional kernel.
    on_center:
        Dictates whether center is on or off; surround will be the opposite of center
        (i.e. on-off or off-on). If List of bools, then list length must equal
        `out_channels`, if just a single bool, then all `out_channels` will be assumed
        to be all on-off or off-on.
    amplitude_ratio:
        Ratio of center/surround amplitude. Applied before filter normalization.
    center_std:
        Standard deviation of circular Gaussian for center.
    surround_std:
        Standard deviation of circular Gaussian for surround. Must be at least
        `ratio_limit` times `center_std`.
    out_channels:
        Number of filters.
    pad_mode:
        Padding for convolution, defaults to "circular".
    cache_filt:
        Whether or not to cache the filter. Avoids regenerating filt with each
        forward pass. Cached to `self._filt`
    """

    def __init__(
        self,
<<<<<<< HEAD
        kernel_size: int | tuple[int, int],
        on_center: bool | list[bool,] = True,
        width_ratio_limit: float = 2.0,
=======
        kernel_size: Union[int, Tuple[int, int]],
        on_center: Union[bool, List[bool, ]] = True,
>>>>>>> 1ed778cc
        amplitude_ratio: float = 1.25,
        center_std: float | Tensor = 1.0,
        surround_std: float | Tensor = 4.0,
        out_channels: int = 1,
        pad_mode: str = "reflect",
        cache_filt: bool = False,
    ):
        super().__init__()

        # make sure each channel is on-off or off-on
        if isinstance(on_center, bool):
            on_center = [on_center] * out_channels
        assert len(on_center) == out_channels, "len(on_center) must match out_channels"

        # make sure each channel has a center and surround std
        if isinstance(center_std, float) or center_std.shape == torch.Size([]):
            center_std = torch.ones(out_channels) * center_std
        if isinstance(surround_std, float) or surround_std.shape == torch.Size([]):
            surround_std = torch.ones(out_channels) * surround_std
<<<<<<< HEAD
        assert (
            len(center_std) == out_channels and len(surround_std) == out_channels
        ), "stds must correspond to each out_channel"
        assert width_ratio_limit > 1.0, "stdev of surround must be greater than center"
=======
        assert len(center_std) == out_channels and len(surround_std) == out_channels, "stds must correspond to each out_channel"
>>>>>>> 1ed778cc
        assert amplitude_ratio >= 1.0, "ratio of amplitudes must at least be 1."

        self.on_center = on_center

        if isinstance(kernel_size, int):
            kernel_size = (kernel_size, kernel_size)
        self.kernel_size = kernel_size
        self.register_buffer("amplitude_ratio", torch.as_tensor(amplitude_ratio))

        self.center_std = nn.Parameter(torch.ones(out_channels) * center_std)
        self.surround_std = nn.Parameter(torch.ones(out_channels) * surround_std)

        self.out_channels = out_channels
        self.pad_mode = pad_mode

        self.cache_filt = cache_filt
        self.register_buffer("_filt", None)

    @property
    def filt(self) -> Tensor:
        """Creates an on center/off surround, or off center/on surround conv filter"""
        if self._filt is not None:  # use cached filt
            return self._filt
        else:  # generate new filt and optionally cache
            on_amp = self.amplitude_ratio
            device = on_amp.device

            filt_center = circular_gaussian2d(
                self.kernel_size, self.center_std, self.out_channels
            )
            filt_surround = circular_gaussian2d(
                self.kernel_size, self.surround_std, self.out_channels
            )

            # sign is + or - depending on center is on or off
            sign = torch.as_tensor([1.0 if x else -1.0 for x in self.on_center]).to(
                device
            )
            sign = sign.view(self.out_channels, 1, 1, 1)

            filt = on_amp * (sign * (filt_center - filt_surround))

            if self.cache_filt:
                self.register_buffer("_filt", filt)
        return filt

    def forward(self, x: Tensor) -> Tensor:
        x = same_padding(x, self.kernel_size, pad_mode=self.pad_mode)

        y = F.conv2d(x, self.filt, bias=None)
        return y<|MERGE_RESOLUTION|>--- conflicted
+++ resolved
@@ -186,14 +186,8 @@
 
     def __init__(
         self,
-<<<<<<< HEAD
         kernel_size: int | tuple[int, int],
-        on_center: bool | list[bool,] = True,
-        width_ratio_limit: float = 2.0,
-=======
-        kernel_size: Union[int, Tuple[int, int]],
-        on_center: Union[bool, List[bool, ]] = True,
->>>>>>> 1ed778cc
+        on_center: bool | list[bool] = True,
         amplitude_ratio: float = 1.25,
         center_std: float | Tensor = 1.0,
         surround_std: float | Tensor = 4.0,
@@ -213,14 +207,9 @@
             center_std = torch.ones(out_channels) * center_std
         if isinstance(surround_std, float) or surround_std.shape == torch.Size([]):
             surround_std = torch.ones(out_channels) * surround_std
-<<<<<<< HEAD
         assert (
             len(center_std) == out_channels and len(surround_std) == out_channels
         ), "stds must correspond to each out_channel"
-        assert width_ratio_limit > 1.0, "stdev of surround must be greater than center"
-=======
-        assert len(center_std) == out_channels and len(surround_std) == out_channels, "stds must correspond to each out_channel"
->>>>>>> 1ed778cc
         assert amplitude_ratio >= 1.0, "ratio of amplitudes must at least be 1."
 
         self.on_center = on_center
