"""
Model architectures in this file are found in [1]_, [2]_. `frontend.OnOff()` has
optional pretrained filters that were reverse-engineered from a previously-trained model
and should be used at your own discretion.

References
----------
.. [1] A Berardino, J Ballé, V Laparra, EP Simoncelli, Eigen-distortions of hierarchical
    representations, NeurIPS 2017; https://arxiv.org/abs/1710.02266
.. [2] https://www.cns.nyu.edu/~lcv/eigendistortions/ModelsIQA.html
"""

from collections import OrderedDict
from collections.abc import Callable
from warnings import warn

import torch
import torch.nn as nn
import torch.nn.functional as F
from torch import Tensor

from ...tools.display import imshow
from ...tools.signal import make_disk
from .naive import CenterSurround, Gaussian

__all__ = [
    "LinearNonlinear",
    "LuminanceGainControl",
    "LuminanceContrastGainControl",
    "OnOff",
]


class LinearNonlinear(nn.Module):
    """Linear-Nonlinear model, applies a difference of Gaussians filter followed by an
    activation function. Model is described in [1]_ and [2]_.

    This model is called LN in Berardino et al. 2017 [1]_.

    Parameters
    ----------
    kernel_size:
        Shape of convolutional kernel.
    on_center:
        Dictates whether center is on or off; surround will be the opposite of center
        (i.e. on-off or off-on).
    amplitude_ratio:
        Ratio of center/surround amplitude. Applied before filter normalization.
    pad_mode:
        Padding for convolution, defaults to "reflect".
    pretrained:
        Whether or not to load model params from [3]_. See Notes for details.
    activation:
        Activation function following linear convolution.
    cache_filt:
        Whether or not to cache the filter. Avoids regenerating filt with each
        forward pass.

    Attributes
    ----------
    center_surround: nn.Module
        `CenterSurround` difference of Gaussians filter.

    Notes
    -----
    These 2 parameters (standard deviations) were taken from Table 2, page 149
    from [3]_ and are the values used [1]_. Please use these pretrained weights
    at your own discretion.

    References
    ----------
<<<<<<< HEAD
    .. [1] A Berardino, J Ballé, V Laparra, EP Simoncelli, Eigen-distortions
    of hierarchical representations, NeurIPS 2017; https://arxiv.org/abs/1710.02266
    .. [2] http://www.cns.nyu.edu/~lcv/eigendistortions/ModelsIQA.html
=======
    .. [1] A Berardino, J Ballé, V Laparra, EP Simoncelli, Eigen-distortions of hierarchical
       representations, NeurIPS 2017; https://arxiv.org/abs/1710.02266
    .. [2] https://www.cns.nyu.edu/~lcv/eigendistortions/ModelsIQA.html
    .. [3] A Berardino, Hierarchically normalized models of visual distortion
       sensitivity: Physiology, perception, and application; Ph.D. Thesis,
       2018; https://www.cns.nyu.edu/pub/lcv/berardino-phd.pdf
>>>>>>> 1ed778cc
    """

    def __init__(
        self,
        kernel_size: int | tuple[int, int],
        on_center: bool = True,
        amplitude_ratio: float = 1.25,
        pad_mode: str = "reflect",
<<<<<<< HEAD
=======
        pretrained: bool = False,
>>>>>>> 1ed778cc
        activation: Callable[[Tensor], Tensor] = F.softplus,
        cache_filt: bool = False,
    ):
        super().__init__()
        if pretrained:
            assert kernel_size in [31, (31, 31)], "pretrained model has kernel_size (31, 31)"
            if cache_filt is False:
                warn("pretrained is True but cache_filt is False. Set cache_filt to "
                     "True for efficiency unless you are fine-tuning.")
        self.center_surround = CenterSurround(
            kernel_size,
            on_center,
            amplitude_ratio,
            pad_mode=pad_mode,
            cache_filt=cache_filt,
        )
        if pretrained:
            self.load_state_dict(self._pretrained_state_dict())
        self.activation = activation

    def forward(self, x: Tensor) -> Tensor:
        y = self.activation(self.center_surround(x))
        return y

    def display_filters(self, zoom=5.0, **kwargs):
        """Displays convolutional filters of model

        Parameters
        ----------
        zoom: float
            Magnification factor for po.imshow()
        **kwargs:
            Keyword args for po.imshow
        Returns
        -------
        fig: PyrFigure
        """

        weights = self.center_surround.filt.detach()
        title = "linear filt"
        fig = imshow(weights, title=title, zoom=zoom, vrange="indep0", **kwargs)

        return fig

    @staticmethod
    def _pretrained_state_dict() -> OrderedDict:
        """Copied from Table 2 in Berardino, 2018"""
        state_dict = OrderedDict(
            [
                ("center_surround.center_std", torch.as_tensor([.5339])),
                ("center_surround.surround_std", torch.as_tensor([6.148])),
                ("center_surround.amplitude_ratio", torch.as_tensor([1.25])),
            ]
        )
        return state_dict

class LuminanceGainControl(nn.Module):
    """Linear center-surround followed by luminance gain control and activation.
    Model is described in [1]_ and [2]_.

    This model is called LG in Berardino et al. 2017 [1]_.

    Parameters
    ----------
    kernel_size:
        Shape of convolutional kernel.
    on_center:
        Dictates whether center is on or off; surround will be the opposite of center
        (i.e. on-off or off-on).
    amplitude_ratio:
        Ratio of center/surround amplitude. Applied before filter normalization.
    pad_mode:
        Padding for convolution, defaults to "reflect".
    pretrained:
        Whether or not to load model params from [3]_. See Notes for details.
    activation:
        Activation function following linear convolution.
    cache_filt:
        Whether or not to cache the filter. Avoids regenerating filt with each
        forward pass.

    Attributes
    ----------
    center_surround: nn.Module
        Difference of Gaussians linear filter.
    luminance: nn.Module
        Gaussian convolutional kernel used to normalize signal by local luminance.
    luminance_scalar: nn.Parameter
        Scale factor for luminance normalization.

    Notes
    -----
    These 4 parameters (standard deviations and scalar constants) were taken
    from Table 2, page 149 from [3]_ and are the values used [1]_. Please use
    these pretrained weights at your own discretion.

    References
    ----------
<<<<<<< HEAD
    .. [1] A Berardino, J Ballé, V Laparra, EP Simoncelli, Eigen-distortions of
    hierarchical representations, NeurIPS 2017; https://arxiv.org/abs/1710.02266
    .. [2] http://www.cns.nyu.edu/~lcv/eigendistortions/ModelsIQA.html
=======
    .. [1] A Berardino, J Ballé, V Laparra, EP Simoncelli, Eigen-distortions of hierarchical
        representations, NeurIPS 2017; https://arxiv.org/abs/1710.02266
    .. [2] https://www.cns.nyu.edu/~lcv/eigendistortions/ModelsIQA.html
    .. [3] A Berardino, Hierarchically normalized models of visual distortion
       sensitivity: Physiology, perception, and application; Ph.D. Thesis,
       2018; https://www.cns.nyu.edu/pub/lcv/berardino-phd.pdf
>>>>>>> 1ed778cc
    """

    def __init__(
        self,
        kernel_size: int | tuple[int, int],
        on_center: bool = True,
        amplitude_ratio: float = 1.25,
        pad_mode: str = "reflect",
<<<<<<< HEAD
=======
        pretrained: bool = False,
>>>>>>> 1ed778cc
        activation: Callable[[Tensor], Tensor] = F.softplus,
        cache_filt: bool = False,
    ):
        super().__init__()
        if pretrained:
            assert kernel_size in [31, (31, 31)], "pretrained model has kernel_size (31, 31)"
            if cache_filt is False:
                warn("pretrained is True but cache_filt is False. Set cache_filt to "
                     "True for efficiency unless you are fine-tuning.")
        self.center_surround = CenterSurround(
            kernel_size,
            on_center,
            amplitude_ratio,
            pad_mode=pad_mode,
            cache_filt=cache_filt,
        )
        self.luminance = Gaussian(
            kernel_size=kernel_size,
            pad_mode=pad_mode,
            cache_filt=cache_filt,
        )
        self.luminance_scalar = nn.Parameter(torch.rand(1) * 10)
        if pretrained:
            self.load_state_dict(self._pretrained_state_dict())
        self.activation = activation

    def forward(self, x: Tensor) -> Tensor:
        linear = self.center_surround(x)
        lum = self.luminance(x)
        lum_normed = linear / (1 + self.luminance_scalar * lum)
        y = self.activation(lum_normed)
        return y

    def display_filters(self, zoom=5.0, **kwargs):
        """Displays convolutional filters of model

        Parameters
        ----------
        zoom: float
            Magnification factor for po.imshow()
        **kwargs:
            Keyword args for po.imshow
        Returns
        -------
        fig: PyrFigure
        """

        weights = torch.cat(
            [
                self.center_surround.filt,
                self.luminance.filt,
            ],
            dim=0,
        ).detach()

        title = [
            "linear filt",
            "luminance filt",
        ]

        fig = imshow(
            weights,
            title=title,
            col_wrap=2,
            zoom=zoom,
            vrange="indep0",
            **kwargs,
        )

        return fig

    @staticmethod
    def _pretrained_state_dict() -> OrderedDict:
        """Copied from Table 2 in Berardino, 2018"""
        state_dict = OrderedDict(
            [
                ("luminance_scalar", torch.as_tensor([14.95])),
                ("center_surround.center_std", torch.as_tensor([1.962])),
                ("center_surround.surround_std", torch.as_tensor([4.235])),
                ("center_surround.amplitude_ratio", torch.as_tensor([1.25])),
                ("luminance.std", torch.as_tensor([4.235])),
            ]
        )
        return state_dict


class LuminanceContrastGainControl(nn.Module):
    """Linear center-surround followed by luminance and contrast gain control,
    and activation function. Model is described in [1]_ and [2]_.

    This model is called LGG in Berardino et al. 2017 [1]_.

    Parameters
    ----------
    kernel_size:
        Shape of convolutional kernel.
    on_center:
        Dictates whether center is on or off; surround will be the opposite of center
        (i.e. on-off or off-on).
    amplitude_ratio:
        Ratio of center/surround amplitude. Applied before filter normalization.
    pad_mode:
        Padding for convolution, defaults to "reflect".
    pretrained:
        Whether or not to load model params from [3]_. See Notes for details.
    activation:
        Activation function following linear convolution.
    cache_filt:
        Whether or not to cache the filter. Avoids regenerating filt with each
        forward pass.

    Attributes
    ----------
    center_surround: nn.Module
        Difference of Gaussians linear filter.
    luminance: nn.Module
        Gaussian convolutional kernel used to normalize signal by local luminance.
    contrast: nn.Module
        Gaussian convolutional kernel used to normalize signal by local contrast.
    luminance_scalar: nn.Parameter
        Scale factor for luminance normalization.
    contrast_scalar: nn.Parameter
        Scale factor for contrast normalization.

    Notes
    -----
    These 6 parameters (standard deviations and constants) were taken from
    Table 2, page 149 from [3]_ and are the values used [1]_. Please use these
    pretrained weights at your own discretion.

    References
    ----------
<<<<<<< HEAD
    .. [1] A Berardino, J Ballé, V Laparra, EP Simoncelli, Eigen-distortions of
    hierarchical representations, NeurIPS 2017; https://arxiv.org/abs/1710.02266
    .. [2] http://www.cns.nyu.edu/~lcv/eigendistortions/ModelsIQA.html
=======
    .. [1] A Berardino, J Ballé, V Laparra, EP Simoncelli, Eigen-distortions of hierarchical
        representations, NeurIPS 2017; https://arxiv.org/abs/1710.02266
    .. [2] https://www.cns.nyu.edu/~lcv/eigendistortions/ModelsIQA.html
    .. [3] A Berardino, Hierarchically normalized models of visual distortion
       sensitivity: Physiology, perception, and application; Ph.D. Thesis,
       2018; https://www.cns.nyu.edu/pub/lcv/berardino-phd.pdf
>>>>>>> 1ed778cc
    """

    def __init__(
        self,
        kernel_size: int | tuple[int, int],
        on_center: bool = True,
        amplitude_ratio: float = 1.25,
        pad_mode: str = "reflect",
<<<<<<< HEAD
=======
        pretrained: bool = False,
>>>>>>> 1ed778cc
        activation: Callable[[Tensor], Tensor] = F.softplus,
        cache_filt: bool = False,
    ):
        super().__init__()
        if pretrained:
            assert kernel_size in [31, (31, 31)], "pretrained model has kernel_size (31, 31)"
            if cache_filt is False:
                warn("pretrained is True but cache_filt is False. Set cache_filt to "
                     "True for efficiency unless you are fine-tuning.")
        self.center_surround = CenterSurround(
            kernel_size,
            on_center,
            amplitude_ratio,
            pad_mode=pad_mode,
            cache_filt=cache_filt,
        )
        self.luminance = Gaussian(
            kernel_size=kernel_size,
            pad_mode=pad_mode,
            cache_filt=cache_filt,
        )
        self.contrast = Gaussian(
            kernel_size=kernel_size,
            pad_mode=pad_mode,
            cache_filt=cache_filt,
        )

        self.luminance_scalar = nn.Parameter(torch.rand(1) * 10)
        self.contrast_scalar = nn.Parameter(torch.rand(1) * 10)
        if pretrained:
            self.load_state_dict(self._pretrained_state_dict())
        self.activation = activation

    def forward(self, x: Tensor) -> Tensor:
        linear = self.center_surround(x)
        lum = self.luminance(x)
        lum_normed = linear / (1 + self.luminance_scalar * lum)

        con = self.contrast(lum_normed.pow(2)).sqrt() + 1e-6  # avoid div by zero
        con_normed = lum_normed / (1 + self.contrast_scalar * con)
        y = self.activation(con_normed)
        return y

    def display_filters(self, zoom=5.0, **kwargs):
        """Displays convolutional filters of model

        Parameters
        ----------
        zoom: float
            Magnification factor for po.imshow()
        **kwargs:
            Keyword args for po.imshow
        Returns
        -------
        fig: PyrFigure
        """

        weights = torch.cat(
            [
                self.center_surround.filt,
                self.luminance.filt,
                self.contrast.filt,
            ],
            dim=0,
        ).detach()

        title = ["linear filt", "luminance filt", "contrast filt"]

        fig = imshow(
            weights,
            title=title,
            col_wrap=3,
            zoom=zoom,
            vrange="indep0",
            **kwargs,
        )

        return fig

    @staticmethod
    def _pretrained_state_dict() -> OrderedDict:
        """Copied from Table 2 in Berardino, 2018"""
        state_dict = OrderedDict(
            [
                ("luminance_scalar", torch.as_tensor([2.94])),
                ("contrast_scalar", torch.as_tensor([34.03])),
                ("center_surround.center_std", torch.as_tensor([.7363])),
                ("center_surround.surround_std", torch.as_tensor([48.37])),
                ("center_surround.amplitude_ratio", torch.as_tensor([1.25])),
                ("luminance.std", torch.as_tensor([170.99])),
                ("contrast.std", torch.as_tensor([2.658])),

            ]
        )
        return state_dict


class OnOff(nn.Module):
    """Two-channel on-off and off-on center-surround model with local contrast and
    luminance gain control.

    This model is called OnOff in Berardino et al 2017 [1]_.

    Parameters
    ----------
    kernel_size:
        Shape of convolutional kernel.
    amplitude_ratio:
        Ratio of center/surround amplitude. Applied before filter normalization.
    pad_mode:
        Padding for convolution, defaults to "reflect".
    pretrained:
        Whether or not to load model params estimated from [1]_. See Notes for details.
    activation:
        Activation function following linear and gain control operations.
    apply_mask:
        Whether or not to apply circular disk mask centered on the input image. This is
        useful for synthesis methods like Eigendistortions to ensure that the
        synthesized distortion will not appear in the periphery. See
        `plenoptic.tools.signal.make_disk()` for details on how mask is created.
    cache_filt:
        Whether or not to cache the filter. Avoids regenerating filt with each
        forward pass. Cached to `self._filt`.

    Notes
    -----
    These 12 parameters (standard deviations & scalar constants) were taken
    from Table 2, page 149 from [3]_ and are the values used [1]_. Please use
    these pretrained weights at your own discretion.

    References
    ----------
    .. [1] A Berardino, J Ballé, V Laparra, EP Simoncelli, Eigen-distortions of
       hierarchical representations, NeurIPS 2017; https://arxiv.org/abs/1710.02266
    .. [2] https://www.cns.nyu.edu/~lcv/eigendistortions/ModelsIQA.html
    .. [3] A Berardino, Hierarchically normalized models of visual distortion
       sensitivity: Physiology, perception, and application; Ph.D. Thesis,
       2018; https://www.cns.nyu.edu/pub/lcv/berardino-phd.pdf
    """

    def __init__(
        self,
<<<<<<< HEAD
        kernel_size: int | tuple[int, int],
        width_ratio_limit: float = 4.0,
=======
        kernel_size: Union[int, Tuple[int, int]],
>>>>>>> 1ed778cc
        amplitude_ratio: float = 1.25,
        pad_mode: str = "reflect",
        pretrained: bool = False,
        activation: Callable[[Tensor], Tensor] = F.softplus,
        apply_mask: bool = False,
        cache_filt: bool = False,
    ):
        super().__init__()
        if pretrained:
<<<<<<< HEAD
            assert kernel_size == (
                31,
                31,
            ), "pretrained model has kernel_size (31, 31)"
=======
            assert kernel_size in [31, (31, 31)], "pretrained model has kernel_size (31, 31)"
>>>>>>> 1ed778cc
            if cache_filt is False:
                warn(
                    "pretrained is True but cache_filt is False. Set"
                    " cache_filt to True for efficiency unless you are"
                    " fine-tuning."
                )

        self.center_surround = CenterSurround(
            kernel_size=kernel_size,
            on_center=[True, False],
            amplitude_ratio=amplitude_ratio,
            out_channels=2,
            pad_mode=pad_mode,
            cache_filt=cache_filt,
        )

        self.luminance = Gaussian(
            kernel_size=kernel_size,
            out_channels=2,
            pad_mode=pad_mode,
            cache_filt=cache_filt,
        )

        self.contrast = Gaussian(
            kernel_size=kernel_size,
            out_channels=2,
            pad_mode=pad_mode,
            cache_filt=cache_filt,
        )

        # init scalar values around fitted parameters found in Berardino et al 2017
        self.luminance_scalar = nn.Parameter(torch.rand(2) * 10)
        self.contrast_scalar = nn.Parameter(torch.rand(2) * 10)

        if pretrained:
            self.load_state_dict(self._pretrained_state_dict())

        self.apply_mask = apply_mask
        self._disk = None  # cached disk to apply to image
        self.activation = activation

    def forward(self, x: Tensor) -> Tensor:
        linear = self.center_surround(x)
        lum = self.luminance(x)
        lum_normed = linear / (1 + self.luminance_scalar.view(1, 2, 1, 1) * lum)

        con = self.contrast(lum_normed.pow(2), groups=2).sqrt() + 1e-6  # avoid div by 0
        con_normed = lum_normed / (1 + self.contrast_scalar.view(1, 2, 1, 1) * con)
        y = self.activation(con_normed)

        if self.apply_mask:
            im_shape = x.shape[-2:]
            if self._disk is None or self._disk.shape != im_shape:  # cache new mask
                self._disk = make_disk(im_shape).to(x.device)
            if self._disk.device != x.device:
                self._disk = self._disk.to(x.device)

            y = self._disk * y  # apply the mask

        return y

    def display_filters(self, zoom=5.0, **kwargs):
        """Displays convolutional filters of model

        Parameters
        ----------
        zoom: float
            Magnification factor for po.imshow()
        **kwargs:
            Keyword args for po.imshow
        Returns
        -------
        fig: PyrFigure
        """

        weights = torch.cat(
            [
                self.center_surround.filt,
                self.luminance.filt,
                self.contrast.filt,
            ],
            dim=0,
        ).detach()

        title = [
            "linear filt on",
            "linear filt off",
            "luminance filt on",
            "luminance filt off",
            "contrast filt on",
            "contrast filt off",
        ]

        fig = imshow(
            weights,
            title=title,
            col_wrap=2,
            zoom=zoom,
            vrange="indep0",
            **kwargs,
        )

        return fig

    @staticmethod
    def _pretrained_state_dict() -> OrderedDict:
        """Copied from Table 2 in Berardino, 2018"""
        state_dict = OrderedDict(
            [
                ("luminance_scalar", torch.as_tensor([3.2637, 14.3961])),
                ("contrast_scalar", torch.as_tensor([7.3405, 16.7423])),
                ("center_surround.center_std", torch.as_tensor([1.237, 0.3233])),
                ("center_surround.surround_std", torch.as_tensor([30.12, 2.184])),
                ("center_surround.amplitude_ratio", torch.as_tensor([1.25])),
<<<<<<< HEAD
                ("luminance.std", torch.as_tensor([8.7366, 1.4751])),
                ("contrast.std", torch.as_tensor([2.7353, 1.5583])),
=======
                ("luminance.std", torch.as_tensor([76.4, 2.184])),
                ("contrast.std", torch.as_tensor([7.49, 2.43])),
>>>>>>> 1ed778cc
            ]
        )
        return state_dict<|MERGE_RESOLUTION|>--- conflicted
+++ resolved
@@ -69,18 +69,12 @@
 
     References
     ----------
-<<<<<<< HEAD
     .. [1] A Berardino, J Ballé, V Laparra, EP Simoncelli, Eigen-distortions
-    of hierarchical representations, NeurIPS 2017; https://arxiv.org/abs/1710.02266
+       of hierarchical representations, NeurIPS 2017; https://arxiv.org/abs/1710.02266
     .. [2] http://www.cns.nyu.edu/~lcv/eigendistortions/ModelsIQA.html
-=======
-    .. [1] A Berardino, J Ballé, V Laparra, EP Simoncelli, Eigen-distortions of hierarchical
-       representations, NeurIPS 2017; https://arxiv.org/abs/1710.02266
-    .. [2] https://www.cns.nyu.edu/~lcv/eigendistortions/ModelsIQA.html
     .. [3] A Berardino, Hierarchically normalized models of visual distortion
        sensitivity: Physiology, perception, and application; Ph.D. Thesis,
        2018; https://www.cns.nyu.edu/pub/lcv/berardino-phd.pdf
->>>>>>> 1ed778cc
     """
 
     def __init__(
@@ -89,19 +83,21 @@
         on_center: bool = True,
         amplitude_ratio: float = 1.25,
         pad_mode: str = "reflect",
-<<<<<<< HEAD
-=======
         pretrained: bool = False,
->>>>>>> 1ed778cc
         activation: Callable[[Tensor], Tensor] = F.softplus,
         cache_filt: bool = False,
     ):
         super().__init__()
         if pretrained:
-            assert kernel_size in [31, (31, 31)], "pretrained model has kernel_size (31, 31)"
+            assert kernel_size in [
+                31,
+                (31, 31),
+            ], "pretrained model has kernel_size (31, 31)"
             if cache_filt is False:
-                warn("pretrained is True but cache_filt is False. Set cache_filt to "
-                     "True for efficiency unless you are fine-tuning.")
+                warn(
+                    "pretrained is True but cache_filt is False. Set cache_filt to "
+                    "True for efficiency unless you are fine-tuning."
+                )
         self.center_surround = CenterSurround(
             kernel_size,
             on_center,
@@ -142,12 +138,13 @@
         """Copied from Table 2 in Berardino, 2018"""
         state_dict = OrderedDict(
             [
-                ("center_surround.center_std", torch.as_tensor([.5339])),
+                ("center_surround.center_std", torch.as_tensor([0.5339])),
                 ("center_surround.surround_std", torch.as_tensor([6.148])),
                 ("center_surround.amplitude_ratio", torch.as_tensor([1.25])),
             ]
         )
         return state_dict
+
 
 class LuminanceGainControl(nn.Module):
     """Linear center-surround followed by luminance gain control and activation.
@@ -191,18 +188,12 @@
 
     References
     ----------
-<<<<<<< HEAD
     .. [1] A Berardino, J Ballé, V Laparra, EP Simoncelli, Eigen-distortions of
-    hierarchical representations, NeurIPS 2017; https://arxiv.org/abs/1710.02266
+       hierarchical representations, NeurIPS 2017; https://arxiv.org/abs/1710.02266
     .. [2] http://www.cns.nyu.edu/~lcv/eigendistortions/ModelsIQA.html
-=======
-    .. [1] A Berardino, J Ballé, V Laparra, EP Simoncelli, Eigen-distortions of hierarchical
-        representations, NeurIPS 2017; https://arxiv.org/abs/1710.02266
-    .. [2] https://www.cns.nyu.edu/~lcv/eigendistortions/ModelsIQA.html
     .. [3] A Berardino, Hierarchically normalized models of visual distortion
        sensitivity: Physiology, perception, and application; Ph.D. Thesis,
        2018; https://www.cns.nyu.edu/pub/lcv/berardino-phd.pdf
->>>>>>> 1ed778cc
     """
 
     def __init__(
@@ -211,19 +202,21 @@
         on_center: bool = True,
         amplitude_ratio: float = 1.25,
         pad_mode: str = "reflect",
-<<<<<<< HEAD
-=======
         pretrained: bool = False,
->>>>>>> 1ed778cc
         activation: Callable[[Tensor], Tensor] = F.softplus,
         cache_filt: bool = False,
     ):
         super().__init__()
         if pretrained:
-            assert kernel_size in [31, (31, 31)], "pretrained model has kernel_size (31, 31)"
+            assert kernel_size in [
+                31,
+                (31, 31),
+            ], "pretrained model has kernel_size (31, 31)"
             if cache_filt is False:
-                warn("pretrained is True but cache_filt is False. Set cache_filt to "
-                     "True for efficiency unless you are fine-tuning.")
+                warn(
+                    "pretrained is True but cache_filt is False. Set cache_filt to "
+                    "True for efficiency unless you are fine-tuning."
+                )
         self.center_surround = CenterSurround(
             kernel_size,
             on_center,
@@ -347,18 +340,12 @@
 
     References
     ----------
-<<<<<<< HEAD
     .. [1] A Berardino, J Ballé, V Laparra, EP Simoncelli, Eigen-distortions of
-    hierarchical representations, NeurIPS 2017; https://arxiv.org/abs/1710.02266
+       hierarchical representations, NeurIPS 2017; https://arxiv.org/abs/1710.02266
     .. [2] http://www.cns.nyu.edu/~lcv/eigendistortions/ModelsIQA.html
-=======
-    .. [1] A Berardino, J Ballé, V Laparra, EP Simoncelli, Eigen-distortions of hierarchical
-        representations, NeurIPS 2017; https://arxiv.org/abs/1710.02266
-    .. [2] https://www.cns.nyu.edu/~lcv/eigendistortions/ModelsIQA.html
     .. [3] A Berardino, Hierarchically normalized models of visual distortion
        sensitivity: Physiology, perception, and application; Ph.D. Thesis,
        2018; https://www.cns.nyu.edu/pub/lcv/berardino-phd.pdf
->>>>>>> 1ed778cc
     """
 
     def __init__(
@@ -367,19 +354,21 @@
         on_center: bool = True,
         amplitude_ratio: float = 1.25,
         pad_mode: str = "reflect",
-<<<<<<< HEAD
-=======
         pretrained: bool = False,
->>>>>>> 1ed778cc
         activation: Callable[[Tensor], Tensor] = F.softplus,
         cache_filt: bool = False,
     ):
         super().__init__()
         if pretrained:
-            assert kernel_size in [31, (31, 31)], "pretrained model has kernel_size (31, 31)"
+            assert kernel_size in [
+                31,
+                (31, 31),
+            ], "pretrained model has kernel_size (31, 31)"
             if cache_filt is False:
-                warn("pretrained is True but cache_filt is False. Set cache_filt to "
-                     "True for efficiency unless you are fine-tuning.")
+                warn(
+                    "pretrained is True but cache_filt is False. Set cache_filt to "
+                    "True for efficiency unless you are fine-tuning."
+                )
         self.center_surround = CenterSurround(
             kernel_size,
             on_center,
@@ -457,12 +446,11 @@
             [
                 ("luminance_scalar", torch.as_tensor([2.94])),
                 ("contrast_scalar", torch.as_tensor([34.03])),
-                ("center_surround.center_std", torch.as_tensor([.7363])),
+                ("center_surround.center_std", torch.as_tensor([0.7363])),
                 ("center_surround.surround_std", torch.as_tensor([48.37])),
                 ("center_surround.amplitude_ratio", torch.as_tensor([1.25])),
                 ("luminance.std", torch.as_tensor([170.99])),
                 ("contrast.std", torch.as_tensor([2.658])),
-
             ]
         )
         return state_dict
@@ -513,12 +501,7 @@
 
     def __init__(
         self,
-<<<<<<< HEAD
         kernel_size: int | tuple[int, int],
-        width_ratio_limit: float = 4.0,
-=======
-        kernel_size: Union[int, Tuple[int, int]],
->>>>>>> 1ed778cc
         amplitude_ratio: float = 1.25,
         pad_mode: str = "reflect",
         pretrained: bool = False,
@@ -528,14 +511,10 @@
     ):
         super().__init__()
         if pretrained:
-<<<<<<< HEAD
-            assert kernel_size == (
+            assert kernel_size in [
                 31,
-                31,
-            ), "pretrained model has kernel_size (31, 31)"
-=======
-            assert kernel_size in [31, (31, 31)], "pretrained model has kernel_size (31, 31)"
->>>>>>> 1ed778cc
+                (31, 31),
+            ], "pretrained model has kernel_size (31, 31)"
             if cache_filt is False:
                 warn(
                     "pretrained is True but cache_filt is False. Set"
@@ -650,13 +629,8 @@
                 ("center_surround.center_std", torch.as_tensor([1.237, 0.3233])),
                 ("center_surround.surround_std", torch.as_tensor([30.12, 2.184])),
                 ("center_surround.amplitude_ratio", torch.as_tensor([1.25])),
-<<<<<<< HEAD
-                ("luminance.std", torch.as_tensor([8.7366, 1.4751])),
-                ("contrast.std", torch.as_tensor([2.7353, 1.5583])),
-=======
                 ("luminance.std", torch.as_tensor([76.4, 2.184])),
                 ("contrast.std", torch.as_tensor([7.49, 2.43])),
->>>>>>> 1ed778cc
             ]
         )
         return state_dict