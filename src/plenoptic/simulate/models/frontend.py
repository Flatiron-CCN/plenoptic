"""
Model architectures in this file are found in [1]_, [2]_. `frontend.OnOff()` has
optional pretrained filters that were reverse-engineered from a previously-trained model
and should be used at your own discretion.

References
----------
.. [1] A Berardino, J Ballé, V Laparra, EP Simoncelli, Eigen-distortions of hierarchical
    representations, NeurIPS 2017; https://arxiv.org/abs/1710.02266
.. [2] https://www.cns.nyu.edu/~lcv/eigendistortions/ModelsIQA.html
"""

from typing import Tuple, Union, Callable

import torch
import torch.nn as nn
import torch.nn.functional as F
from torch import Tensor

from .naive import Gaussian, CenterSurround
from ...tools.display import imshow
from ...tools.signal import make_disk
from collections import OrderedDict
from warnings import warn


__all__ = ["LinearNonlinear", "LuminanceGainControl",
           "LuminanceContrastGainControl", "OnOff"]


class LinearNonlinear(nn.Module):
    """Linear-Nonlinear model, applies a difference of Gaussians filter followed by an
    activation function. Model is described in [1]_ and [2]_.

    This model is called LN in Berardino et al. 2017 [1]_.

    Parameters
    ----------
    kernel_size:
        Shape of convolutional kernel.
    on_center:
        Dictates whether center is on or off; surround will be the opposite of center
        (i.e. on-off or off-on).
    width_ratio_limit:
        Sets a lower bound on the ratio of `surround_std` over `center_std`.
        The surround Gaussian must be wider than the center Gaussian in order to be a
        proper Difference of Gaussians. `surround_std` will be clamped to `ratio_limit`
        times `center_std`.
    amplitude_ratio:
        Ratio of center/surround amplitude. Applied before filter normalization.
    pad_mode:
        Padding for convolution, defaults to "reflect".
    pretrained:
        Whether or not to load model params from [3]_. See Notes for details.
    activation:
        Activation function following linear convolution.
    cache_filt:
        Whether or not to cache the filter. Avoids regenerating filt with each
        forward pass.

    Attributes
    ----------
    center_surround: nn.Module
        `CenterSurround` difference of Gaussians filter.

    Notes
    -----
    These 2 parameters (standard deviations) were taken from Table 2, page 149
    from [3]_ and are the values used [1]_. Please use these pretrained weights
    at your own discretion.

    References
    ----------
    .. [1] A Berardino, J Ballé, V Laparra, EP Simoncelli, Eigen-distortions of hierarchical
<<<<<<< HEAD
       representations, NeurIPS 2017; https://arxiv.org/abs/1710.02266
    .. [2] http://www.cns.nyu.edu/~lcv/eigendistortions/ModelsIQA.html
    .. [3] A Berardino, Hierarchically normalized models of visual distortion
       sensitivity: Physiology, perception, and application; Ph.D. Thesis,
       2018; http://www.cns.nyu.edu/pub/lcv/berardino-phd.pdf

=======
        representations, NeurIPS 2017; https://arxiv.org/abs/1710.02266
    .. [2] https://www.cns.nyu.edu/~lcv/eigendistortions/ModelsIQA.html
>>>>>>> dbd62651
    """

    def __init__(
        self,
        kernel_size: Tuple[int, int],
        on_center: bool = True,
        width_ratio_limit: float = 4.0,
        amplitude_ratio: float = 1.25,
        pad_mode: str = "reflect",
        pretrained: bool = False,
        activation: Callable[[Tensor], Tensor] = F.softplus,
        cache_filt: bool = False,
    ):
        super().__init__()
        if pretrained:
            assert kernel_size == (31, 31), "pretrained model has kernel_size (31, 31)"
            if cache_filt is False:
                warn("pretrained is True but cache_filt is False. Set cache_filt to "
                     "True for efficiency unless you are fine-tuning.")
        self.center_surround = CenterSurround(
            kernel_size,
            on_center,
            width_ratio_limit,
            amplitude_ratio,
            pad_mode=pad_mode,
            cache_filt=cache_filt,
        )
        if pretrained:
            self.load_state_dict(self._pretrained_state_dict())
        self.activation = activation

    def forward(self, x: Tensor) -> Tensor:
        y = self.activation(self.center_surround(x))
        return y

    def display_filters(self, zoom=5.0, **kwargs):
        """Displays convolutional filters of model

        Parameters
        ----------
        zoom: float
            Magnification factor for po.imshow()
        **kwargs:
            Keyword args for po.imshow
        Returns
        -------
        fig: PyrFigure
        """

        weights = self.center_surround.filt.detach()
        title = "linear filt"
        fig = imshow(
            weights, title=title, zoom=zoom, vrange="indep0", **kwargs
        )

        return fig

    @staticmethod
    def _pretrained_state_dict() -> OrderedDict:
        """Copied from Table 2 in Berardino, 2018"""
        state_dict = OrderedDict(
            [
                ("center_surround.center_std", torch.as_tensor([.5339])),
                ("center_surround.surround_std", torch.as_tensor([6.148])),
                ("center_surround.amplitude_ratio", torch.as_tensor([1.25])),
            ]
        )
        return state_dict

class LuminanceGainControl(nn.Module):
    """Linear center-surround followed by luminance gain control and activation.
    Model is described in [1]_ and [2]_.

    This model is called LG in Berardino et al. 2017 [1]_.

    Parameters
    ----------
    kernel_size:
        Shape of convolutional kernel.
    on_center:
        Dictates whether center is on or off; surround will be the opposite of center
        (i.e. on-off or off-on).
    width_ratio_limit:
        Sets a lower bound on the ratio of `surround_std` over `center_std`.
        The surround Gaussian must be wider than the center Gaussian in order to be a
        proper Difference of Gaussians. `surround_std` will be clamped to `ratio_limit`
        times `center_std`.
    amplitude_ratio:
        Ratio of center/surround amplitude. Applied before filter normalization.
    pad_mode:
        Padding for convolution, defaults to "reflect".
    pretrained:
        Whether or not to load model params from [3]_. See Notes for details.
    activation:
        Activation function following linear convolution.
    cache_filt:
        Whether or not to cache the filter. Avoids regenerating filt with each
        forward pass.

    Attributes
    ----------
    center_surround: nn.Module
        Difference of Gaussians linear filter.
    luminance: nn.Module
        Gaussian convolutional kernel used to normalize signal by local luminance.
    luminance_scalar: nn.Parameter
        Scale factor for luminance normalization.

    Notes
    -----
    These 4 parameters (standard deviations and scalar constants) were taken
    from Table 2, page 149 from [3]_ and are the values used [1]_. Please use
    these pretrained weights at your own discretion.

    References
    ----------
    .. [1] A Berardino, J Ballé, V Laparra, EP Simoncelli, Eigen-distortions of hierarchical
        representations, NeurIPS 2017; https://arxiv.org/abs/1710.02266
<<<<<<< HEAD
    .. [2] http://www.cns.nyu.edu/~lcv/eigendistortions/ModelsIQA.html
    .. [3] A Berardino, Hierarchically normalized models of visual distortion
       sensitivity: Physiology, perception, and application; Ph.D. Thesis,
       2018; http://www.cns.nyu.edu/pub/lcv/berardino-phd.pdf

=======
    .. [2] https://www.cns.nyu.edu/~lcv/eigendistortions/ModelsIQA.html
>>>>>>> dbd62651
    """
    def __init__(
        self,
        kernel_size: Tuple[int, int],
        on_center: bool = True,
        width_ratio_limit: float = 4.0,
        amplitude_ratio: float = 1.25,
        pad_mode: str = "reflect",
        pretrained: bool = False,
        activation: Callable[[Tensor], Tensor] = F.softplus,
        cache_filt: bool = False,
    ):
        super().__init__()
        if pretrained:
            assert kernel_size == (31, 31), "pretrained model has kernel_size (31, 31)"
            if cache_filt is False:
                warn("pretrained is True but cache_filt is False. Set cache_filt to "
                     "True for efficiency unless you are fine-tuning.")
        self.center_surround = CenterSurround(
            kernel_size,
            on_center,
            width_ratio_limit,
            amplitude_ratio,
            pad_mode=pad_mode,
            cache_filt=cache_filt,
        )
        self.luminance = Gaussian(
            kernel_size=kernel_size,
            pad_mode=pad_mode,
            cache_filt=cache_filt,
        )
        self.luminance_scalar = nn.Parameter(torch.rand(1) * 10)
        if pretrained:
            self.load_state_dict(self._pretrained_state_dict())
        self.activation = activation

    def forward(self, x: Tensor) -> Tensor:
        linear = self.center_surround(x)
        lum = self.luminance(x)
        lum_normed = linear / (1 + self.luminance_scalar * lum)
        y = self.activation(lum_normed)
        return y

    def display_filters(self, zoom=5.0, **kwargs):
        """Displays convolutional filters of model

        Parameters
        ----------
        zoom: float
            Magnification factor for po.imshow()
        **kwargs:
            Keyword args for po.imshow
        Returns
        -------
        fig: PyrFigure
        """

        weights = torch.cat(
            [
                self.center_surround.filt,
                self.luminance.filt,
            ],
            dim=0,
        ).detach()

        title = ["linear filt", "luminance filt",]

        fig = imshow(
            weights, title=title, col_wrap=2, zoom=zoom, vrange="indep0", **kwargs
        )

        return fig

    @staticmethod
    def _pretrained_state_dict() -> OrderedDict:
        """Copied from Table 2 in Berardino, 2018"""
        state_dict = OrderedDict(
            [
                ("luminance_scalar", torch.as_tensor([14.95])),
                ("center_surround.center_std", torch.as_tensor([1.962])),
                ("center_surround.surround_std", torch.as_tensor([4.235])),
                ("center_surround.amplitude_ratio", torch.as_tensor([1.25])),
                ("luminance.std", torch.as_tensor([4.235])),
            ]
        )
        return state_dict


class LuminanceContrastGainControl(nn.Module):
    """Linear center-surround followed by luminance and contrast gain control,
    and activation function. Model is described in [1]_ and [2]_.

    This model is called LGG in Berardino et al. 2017 [1]_.

    Parameters
    ----------
    kernel_size:
        Shape of convolutional kernel.
    on_center:
        Dictates whether center is on or off; surround will be the opposite of center
        (i.e. on-off or off-on).
    width_ratio_limit:
        Sets a lower bound on the ratio of `surround_std` over `center_std`.
        The surround Gaussian must be wider than the center Gaussian in order to be a
        proper Difference of Gaussians. `surround_std` will be clamped to `ratio_limit`
        times `center_std`.
    amplitude_ratio:
        Ratio of center/surround amplitude. Applied before filter normalization.
    pad_mode:
        Padding for convolution, defaults to "reflect".
    pretrained:
        Whether or not to load model params from [3]_. See Notes for details.
    activation:
        Activation function following linear convolution.
    cache_filt:
        Whether or not to cache the filter. Avoids regenerating filt with each
        forward pass.

    Attributes
    ----------
    center_surround: nn.Module
        Difference of Gaussians linear filter.
    luminance: nn.Module
        Gaussian convolutional kernel used to normalize signal by local luminance.
    contrast: nn.Module
        Gaussian convolutional kernel used to normalize signal by local contrast.
    luminance_scalar: nn.Parameter
        Scale factor for luminance normalization.
    contrast_scalar: nn.Parameter
        Scale factor for contrast normalization.

    Notes
    -----
    These 6 parameters (standard deviations and constants) were taken from
    Table 2, page 149 from [3]_ and are the values used [1]_. Please use these
    pretrained weights at your own discretion.

    References
    ----------
    .. [1] A Berardino, J Ballé, V Laparra, EP Simoncelli, Eigen-distortions of hierarchical
        representations, NeurIPS 2017; https://arxiv.org/abs/1710.02266
<<<<<<< HEAD
    .. [2] http://www.cns.nyu.edu/~lcv/eigendistortions/ModelsIQA.html
    .. [3] A Berardino, Hierarchically normalized models of visual distortion
       sensitivity: Physiology, perception, and application; Ph.D. Thesis,
       2018; http://www.cns.nyu.edu/pub/lcv/berardino-phd.pdf

=======
    .. [2] https://www.cns.nyu.edu/~lcv/eigendistortions/ModelsIQA.html
>>>>>>> dbd62651
    """

    def __init__(
        self,
        kernel_size: Tuple[int, int],
        on_center: bool = True,
        width_ratio_limit: float = 4.0,
        amplitude_ratio: float = 1.25,
        pad_mode: str = "reflect",
        pretrained: bool = False,
        activation: Callable[[Tensor], Tensor] = F.softplus,
        cache_filt: bool = False,
    ):
        super().__init__()
        if pretrained:
            assert kernel_size == (31, 31), "pretrained model has kernel_size (31, 31)"
            if cache_filt is False:
                warn("pretrained is True but cache_filt is False. Set cache_filt to "
                     "True for efficiency unless you are fine-tuning.")
        self.center_surround = CenterSurround(
            kernel_size,
            on_center,
            width_ratio_limit,
            amplitude_ratio,
            pad_mode=pad_mode,
            cache_filt=cache_filt,
        )
        self.luminance = Gaussian(
            kernel_size=kernel_size,
            pad_mode=pad_mode,
            cache_filt=cache_filt,
        )
        self.contrast = Gaussian(
            kernel_size=kernel_size,
            pad_mode=pad_mode,
            cache_filt=cache_filt,
        )

        self.luminance_scalar = nn.Parameter(torch.rand(1) * 10)
        self.contrast_scalar = nn.Parameter(torch.rand(1) * 10)
        if pretrained:
            self.load_state_dict(self._pretrained_state_dict())
        self.activation = activation

    def forward(self, x: Tensor) -> Tensor:
        linear = self.center_surround(x)
        lum = self.luminance(x)
        lum_normed = linear / (1 + self.luminance_scalar * lum)

        con = self.contrast(lum_normed.pow(2)).sqrt() + 1E-6  # avoid div by zero
        con_normed = lum_normed / (1 + self.contrast_scalar * con)
        y = self.activation(con_normed)
        return y

    def display_filters(self, zoom=5.0, **kwargs):
        """Displays convolutional filters of model

        Parameters
        ----------
        zoom: float
            Magnification factor for po.imshow()
        **kwargs:
            Keyword args for po.imshow
        Returns
        -------
        fig: PyrFigure
        """

        weights = torch.cat(
            [
                self.center_surround.filt,
                self.luminance.filt,
                self.contrast.filt,
            ],
            dim=0,
        ).detach()

        title = ["linear filt", "luminance filt", "contrast filt"]

        fig = imshow(
            weights, title=title, col_wrap=3, zoom=zoom, vrange="indep0", **kwargs
        )

        return fig

    @staticmethod
    def _pretrained_state_dict() -> OrderedDict:
        """Copied from Table 2 in Berardino, 2018"""
        state_dict = OrderedDict(
            [
                ("luminance_scalar", torch.as_tensor([2.94])),
                ("contrast_scalar", torch.as_tensor([34.03])),
                ("center_surround.center_std", torch.as_tensor([.7363])),
                ("center_surround.surround_std", torch.as_tensor([48.37])),
                ("center_surround.amplitude_ratio", torch.as_tensor([1.25])),
                ("luminance.std", torch.as_tensor([170.99])),
                ("contrast.std", torch.as_tensor([2.658])),

            ]
        )
        return state_dict


class OnOff(nn.Module):
    """Two-channel on-off and off-on center-surround model with local contrast and
    luminance gain control.

    This model is called OnOff in Berardino et al 2017 [1]_.

    Parameters
    ----------
    kernel_size:
        Shape of convolutional kernel.
    width_ratio_limit:
        Sets a lower bound on the ratio of `surround_std` over `center_std`.
        The surround Gaussian must be wider than the center Gaussian in order to be a
        proper Difference of Gaussians. `surround_std` will be clamped to `ratio_limit`
        times `center_std`.
    amplitude_ratio:
        Ratio of center/surround amplitude. Applied before filter normalization.
    pad_mode:
        Padding for convolution, defaults to "reflect".
    pretrained:
        Whether or not to load model params estimated from [1]_. See Notes for details.
    activation:
        Activation function following linear and gain control operations.
    apply_mask:
        Whether or not to apply circular disk mask centered on the input image. This is
        useful for synthesis methods like Eigendistortions to ensure that the
        synthesized distortion will not appear in the periphery. See
        `plenoptic.tools.signal.make_disk()` for details on how mask is created.
    cache_filt:
        Whether or not to cache the filter. Avoids regenerating filt with each
        forward pass. Cached to `self._filt`.

    Notes
    -----
    These 12 parameters (standard deviations & scalar constants) were taken
    from Table 2, page 149 from [3]_ and are the values used [1]_. Please use
    these pretrained weights at your own discretion.

    References
    ----------
    .. [1] A Berardino, J Ballé, V Laparra, EP Simoncelli, Eigen-distortions of
<<<<<<< HEAD
       hierarchical representations, NeurIPS 2017; https://arxiv.org/abs/1710.02266
    .. [2] http://www.cns.nyu.edu/~lcv/eigendistortions/ModelsIQA.html
    .. [3] A Berardino, Hierarchically normalized models of visual distortion
       sensitivity: Physiology, perception, and application; Ph.D. Thesis,
       2018; http://www.cns.nyu.edu/pub/lcv/berardino-phd.pdf

=======
        hierarchical representations, NeurIPS 2017; https://arxiv.org/abs/1710.02266
    .. [2] https://www.cns.nyu.edu/~lcv/eigendistortions/ModelsIQA.html
>>>>>>> dbd62651
    """

    def __init__(
        self,
        kernel_size: Tuple[int, int],
        width_ratio_limit: float = 4.0,
        amplitude_ratio: float = 1.25,
        pad_mode: str = "reflect",
        pretrained: bool = False,
        activation: Callable[[Tensor], Tensor] = F.softplus,
        apply_mask: bool = False,
        cache_filt: bool = False,
    ):
        super().__init__()
        if pretrained:
            assert kernel_size == (31, 31), "pretrained model has kernel_size (31, 31)"
            if cache_filt is False:
                warn("pretrained is True but cache_filt is False. Set cache_filt to "
                     "True for efficiency unless you are fine-tuning.")

        self.center_surround = CenterSurround(
            kernel_size=kernel_size,
            width_ratio_limit=width_ratio_limit,
            on_center=[True, False],
            amplitude_ratio=amplitude_ratio,
            out_channels=2,
            pad_mode=pad_mode,
            cache_filt=cache_filt,
        )

        self.luminance = Gaussian(
           kernel_size=kernel_size,
           out_channels=2,
           pad_mode=pad_mode,
           cache_filt=cache_filt,
        )

        self.contrast = Gaussian(
           kernel_size=kernel_size,
           out_channels=2,
           pad_mode=pad_mode,
           cache_filt=cache_filt,
        )

        # init scalar values around fitted parameters found in Berardino et al 2017
        self.luminance_scalar = nn.Parameter(torch.rand(2) * 10)
        self.contrast_scalar = nn.Parameter(torch.rand(2) * 10)

        if pretrained:
            self.load_state_dict(self._pretrained_state_dict())

        self.apply_mask = apply_mask
        self._disk = None  # cached disk to apply to image
        self.activation = activation

    def forward(self, x: Tensor) -> Tensor:
        linear = self.center_surround(x)
        lum = self.luminance(x)
        lum_normed = linear / (1 + self.luminance_scalar.view(1, 2, 1, 1) * lum)

        con = self.contrast(lum_normed.pow(2), groups=2).sqrt() + 1E-6  # avoid div by 0
        con_normed = lum_normed / (1 + self.contrast_scalar.view(1, 2, 1, 1) * con)
        y = self.activation(con_normed)

        if self.apply_mask:
            im_shape = x.shape[-2:]
            if self._disk is None or self._disk.shape != im_shape:  # cache new mask
                self._disk = make_disk(im_shape).to(x.device)
            if self._disk.device != x.device:
                self._disk = self._disk.to(x.device)

            y = self._disk * y  # apply the mask

        return y


    def display_filters(self, zoom=5.0, **kwargs):
        """Displays convolutional filters of model

        Parameters
        ----------
        zoom: float
            Magnification factor for po.imshow()
        **kwargs:
            Keyword args for po.imshow
        Returns
        -------
        fig: PyrFigure
        """

        weights = torch.cat(
            [
                self.center_surround.filt,
                self.luminance.filt,
                self.contrast.filt,
            ],
            dim=0,
        ).detach()

        title = [
            "linear filt on",
            "linear filt off",
            "luminance filt on",
            "luminance filt off",
            "contrast filt on",
            "contrast filt off",
        ]

        fig = imshow(
            weights, title=title, col_wrap=2, zoom=zoom, vrange="indep0", **kwargs
        )

        return fig

    @staticmethod
    def _pretrained_state_dict() -> OrderedDict:
        """Copied from Table 2 in Berardino, 2018"""
        state_dict = OrderedDict(
            [
                ("luminance_scalar", torch.as_tensor([3.2637, 14.3961])),
                ("contrast_scalar", torch.as_tensor([7.3405, 16.7423])),
                ("center_surround.center_std", torch.as_tensor([1.237, 0.3233])),
                ("center_surround.surround_std", torch.as_tensor([30.12, 2.184])),
                ("center_surround.amplitude_ratio", torch.as_tensor([1.25])),
                ("luminance.std", torch.as_tensor([76.4, 2.184])),
                ("contrast.std", torch.as_tensor([7.49, 2.43])),
            ]
        )
        return state_dict<|MERGE_RESOLUTION|>--- conflicted
+++ resolved
@@ -72,17 +72,11 @@
     References
     ----------
     .. [1] A Berardino, J Ballé, V Laparra, EP Simoncelli, Eigen-distortions of hierarchical
-<<<<<<< HEAD
        representations, NeurIPS 2017; https://arxiv.org/abs/1710.02266
-    .. [2] http://www.cns.nyu.edu/~lcv/eigendistortions/ModelsIQA.html
+    .. [2] https://www.cns.nyu.edu/~lcv/eigendistortions/ModelsIQA.html
     .. [3] A Berardino, Hierarchically normalized models of visual distortion
        sensitivity: Physiology, perception, and application; Ph.D. Thesis,
-       2018; http://www.cns.nyu.edu/pub/lcv/berardino-phd.pdf
-
-=======
-        representations, NeurIPS 2017; https://arxiv.org/abs/1710.02266
-    .. [2] https://www.cns.nyu.edu/~lcv/eigendistortions/ModelsIQA.html
->>>>>>> dbd62651
+       2018; https://www.cns.nyu.edu/pub/lcv/berardino-phd.pdf
     """
 
     def __init__(
@@ -201,15 +195,10 @@
     ----------
     .. [1] A Berardino, J Ballé, V Laparra, EP Simoncelli, Eigen-distortions of hierarchical
         representations, NeurIPS 2017; https://arxiv.org/abs/1710.02266
-<<<<<<< HEAD
-    .. [2] http://www.cns.nyu.edu/~lcv/eigendistortions/ModelsIQA.html
+    .. [2] https://www.cns.nyu.edu/~lcv/eigendistortions/ModelsIQA.html
     .. [3] A Berardino, Hierarchically normalized models of visual distortion
        sensitivity: Physiology, perception, and application; Ph.D. Thesis,
-       2018; http://www.cns.nyu.edu/pub/lcv/berardino-phd.pdf
-
-=======
-    .. [2] https://www.cns.nyu.edu/~lcv/eigendistortions/ModelsIQA.html
->>>>>>> dbd62651
+       2018; https://www.cns.nyu.edu/pub/lcv/berardino-phd.pdf
     """
     def __init__(
         self,
@@ -351,15 +340,10 @@
     ----------
     .. [1] A Berardino, J Ballé, V Laparra, EP Simoncelli, Eigen-distortions of hierarchical
         representations, NeurIPS 2017; https://arxiv.org/abs/1710.02266
-<<<<<<< HEAD
-    .. [2] http://www.cns.nyu.edu/~lcv/eigendistortions/ModelsIQA.html
+    .. [2] https://www.cns.nyu.edu/~lcv/eigendistortions/ModelsIQA.html
     .. [3] A Berardino, Hierarchically normalized models of visual distortion
        sensitivity: Physiology, perception, and application; Ph.D. Thesis,
-       2018; http://www.cns.nyu.edu/pub/lcv/berardino-phd.pdf
-
-=======
-    .. [2] https://www.cns.nyu.edu/~lcv/eigendistortions/ModelsIQA.html
->>>>>>> dbd62651
+       2018; https://www.cns.nyu.edu/pub/lcv/berardino-phd.pdf
     """
 
     def __init__(
@@ -504,17 +488,11 @@
     References
     ----------
     .. [1] A Berardino, J Ballé, V Laparra, EP Simoncelli, Eigen-distortions of
-<<<<<<< HEAD
        hierarchical representations, NeurIPS 2017; https://arxiv.org/abs/1710.02266
-    .. [2] http://www.cns.nyu.edu/~lcv/eigendistortions/ModelsIQA.html
+    .. [2] https://www.cns.nyu.edu/~lcv/eigendistortions/ModelsIQA.html
     .. [3] A Berardino, Hierarchically normalized models of visual distortion
        sensitivity: Physiology, perception, and application; Ph.D. Thesis,
-       2018; http://www.cns.nyu.edu/pub/lcv/berardino-phd.pdf
-
-=======
-        hierarchical representations, NeurIPS 2017; https://arxiv.org/abs/1710.02266
-    .. [2] https://www.cns.nyu.edu/~lcv/eigendistortions/ModelsIQA.html
->>>>>>> dbd62651
+       2018; https://www.cns.nyu.edu/pub/lcv/berardino-phd.pdf
     """
 
     def __init__(
