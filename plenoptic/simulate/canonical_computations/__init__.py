from .laplacian_pyramid import Laplacian_Pyramid
from .linear import Linear
from .linear_nonlinear import Linear_Nonlinear
<<<<<<< HEAD
from .non_linearities import (local_gain_control, local_gain_release,
                              rectangular_to_polar_dict)
from .pooling_windows import PoolingWindows
from .steerable_pyramid_freq import Steerable_Pyramid_Freq
=======
from .laplacian_pyramid import Laplacian_Pyramid
from .steerable_pyramid_freq import Steerable_Pyramid_Freq
from .non_linearities import rectangular_to_polar_dict, local_gain_control
>>>>>>> a0e50573
<|MERGE_RESOLUTION|>--- conflicted
+++ resolved
@@ -1,13 +1,6 @@
-from .laplacian_pyramid import Laplacian_Pyramid
 from .linear import Linear
 from .linear_nonlinear import Linear_Nonlinear
-<<<<<<< HEAD
-from .non_linearities import (local_gain_control, local_gain_release,
-                              rectangular_to_polar_dict)
-from .pooling_windows import PoolingWindows
-from .steerable_pyramid_freq import Steerable_Pyramid_Freq
-=======
 from .laplacian_pyramid import Laplacian_Pyramid
 from .steerable_pyramid_freq import Steerable_Pyramid_Freq
-from .non_linearities import rectangular_to_polar_dict, local_gain_control
->>>>>>> a0e50573
+from .non_linearities import (local_gain_control, local_gain_release,
+                              rectangular_to_polar_dict)