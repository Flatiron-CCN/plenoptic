import torch
from ...tools.conv import blur_downsample, upsample_blur
from ...tools.signal import rectangular_to_polar


def rectangular_to_polar_dict(coeff_dict, dim=-1, residuals=False):
    """Return the complex modulus and the phase of each complex tensor in a dictionary.

    Parameters
    ----------
    x : dictionary
       A dictionary containing complex tensors.
    dim : int
       The dimension that contains the real and imaginary components.
    residuals: boolean, optional
        An option to carry around residuals in the energy branch.

    Returns
    -------
    energy : dictionary
        The dictionary of torch.Tensors containing the local complex
        modulus of ``x``.
    state: dictionary
        The dictionary of torch.Tensors containing the local phase of
        ``x``.

    Note
    ----
    Since complex numbers are not supported by pytorch, we represent
    complex tensors as having an extra dimension with two slices, where
    one contains the real and the other contains the imaginary
    components. E.g., ``1+2j`` would be represented as
    ``torch.tensor([1, 2])`` and ``[1+2j, 4+5j]`` would be
    ``torch.tensor([[1, 2], [4, 5]])``. In the cases represented here,
    this "complex dimension" is the last one, and so the default
    argument ``dim=-1`` would work.

    Note that energy and state is not computed on the residuals.

    Computing the state is local gain control in disguise, see
    ``rectangular_to_polar_real`` and ``local_gain_control``.

    Example
    -------
    >>> complex_steerable_pyramid = Steerable_Pyramid_Freq(image_shape, is_complex=True)
    >>> pyr_coeffs = complex_steerable_pyramid(image)
    >>> complex_cell_responses = rect2pol_dict(pyr_coeffs)[0]

    """

    energy = {}
    state = {}
    for key in coeff_dict.keys():
        # ignore residuals

        if isinstance(key, tuple) or not key.startswith('residual'):
            energy[key], state[key] = rectangular_to_polar(coeff_dict[key].select(dim, 0),
                                                           coeff_dict[key].select(dim, 1))

    if residuals:
        energy['residual_lowpass'] = coeff_dict['residual_lowpass']
        energy['residual_highpass'] = coeff_dict['residual_highpass']

    return energy, state


def rectangular_to_polar_real(x, epsilon=1e-12):
    """This function is an analogue to rectangular_to_polar for real valued signals.

    Norm and direction (analogous to complex modulus and phase) are
    defined using blurring operator and division.  Indeed blurring the
    responses removes high frequencies introduced by the squaring
    operation. In the complex case adding the quadrature pair response
    has the same effect (note that this is most clearly seen in the
    frequency domain).  Here computing the direction (phase) reduces to
    dividing out the norm (modulus), indeed the signal only has one real
    component. This is a normalization operation (local unit vector),
    ehnce the connection to local gain control.

    Parameters
    ----------
    x : torch.Tensor
        Tensor of shape (B,C,H,W)
    epsilon: float
        Small constant to avoid division by zero.

    Returns
    -------
    norm : torch.Tensor
        The local energy of ``x``. Note that it is down sampled by a
        factor 2 in (unlike rect2pol).
    direction: torch.Tensor
        The local phase of ``x`` (aka. local unit vector, or local
        state)

    """

    # these could be parameters, but no use case so far
    step = (2, 2)
    p = 2.0

    norm = torch.pow(blur_downsample(torch.abs(x ** p), step=step), 1 / p)
    direction = x / (upsample_blur(norm, step=step) + epsilon)

    return norm, direction


def local_gain_control(coeff_dict, residuals=False):
    """Spatially local gain control.

    This function is an analogue to rectangular_to_polar_dict for real
    valued signals.

    Parameters
    ----------
    coeff_dict : dictionary
        A dictionary containing tensors of shape (B,C,H,W)
    residuals: boolean, optional
        An option to carry around residuals in the energy dict.

    Returns
    -------
    energy : dictionary
        The dictionary of torch.Tensors containing the local energy of
        ``x``.
    state: dictionary
        The dictionary of torch.Tensors containing the local phase of
        ``x``.

    Note
    ----
    Note that energy and state is not computed on the residuals.

    See Also
    --------
    :meth:`rectangular_to_polar_real`

    """
    energy = {}
    state = {}

    for key in coeff_dict.keys():
        # we don't want to do this on the residuals
        if isinstance(key, tuple) or not key.startswith('residual'):
            energy[key], state[key] = rectangular_to_polar_real(coeff_dict[key])

    if residuals:
        energy['residual_lowpass'] = coeff_dict['residual_lowpass']
        energy['residual_highpass'] = coeff_dict['residual_highpass']

    return energy, state


# def local_gain_control_ori(coeff_dict, residuals=True):
#     """local gain control in spatio-orientation neighborhood
#     """


def normalize(x, power=2, sum_dim=-1):
    r"""Compute the norm and direction of x

    We compute the norm as :math:`\sqrt[p]{\sum_i x_i^p}`, where
    :math:`p` is the ``power`` arg. We also return the direction, which
    we get by dividing ``x`` by this norm.

    We sum over only one dimension (by default, the final one). If you
    want to do this on a 2d tensor, throwing away all spatial
    information, you should flatten it before passing it here

    In comparison to ``rectangular_to_polar_real``, we do not do this in
    a spatially local manner; we assume that you have either already
    thrown out or want to ignore the spatial information in these
    tensors.

    ``rectangular_to_polar`` is very similar but is meant to operate on
    complex tensors and does not allow one to set the power used when
    computing the norm.

    Parameters
    ----------
    x : torch.Tensor
        The tensor to compute the norm of.
    power : float, optional
        What power to use when computing the norm. The default, 2, means
        we're computing the L2-norm
    sum_dim : int, optional
        The dimension to sum over

    Returns
    -------
    norm : torch.Tensor
        The norm / magnitude of the tensor x
    direction : torch.Tensor
        THe direction of the tensor x

    """
    norm = torch.pow(torch.sum(torch.abs(x ** power), sum_dim), 1 / power)
    direction = x / norm

    return norm, direction


def normalize_dict(coeff_dict, power=2, sum_dim=-1):
    r"""Normalize the tensors contained within a dictionary

    We do this with a call to ``normalize``, and so compute the
    norm/energy as :math:`\sqrt[p]{x^p}`, where :math:`p` is the
    ``power`` arg. We also return the direction, which we get by
    dividing ``x`` by this norm.

    We sum over only one dimension (by default, the final one). If you
    want to do this on a 2d tensor, throwing away all spatial
    information, you should flatten it before passing it here

    In comparison to ``local_gain_control`` and
    ``rectangular_to_polar_dict``, we do not do this in a spatially
    local manner; we assume that you have either already thrown out or
    want to ignore the spatial information in these tensors. Also unlike
    those functions, we compute normalize on every key in ``coeff_dict``
    (whereas they will ignore the residuals)

    Parameters
    ----------
    coeff_dict : dictionary
        A dictionary containing tensors
    power : float, optional
        What power to use when computing the norm. The default, 2, means
        we're computing the L2-norm
    sum_dim : int, optional
        The dimension to sum over

    Returns
    -------
    energy : dictionary
        The dictionary of torch.Tensors containing the energy/norm of
        each entry in ``coeff_dict``.
    state: dictionary
        The dictionary of torch.Tensors containing the phase/magnitude of
        each entry in ``coeff_dict``.

    """
    energy = {}
    state = {}

    for key in coeff_dict.keys():
        energy[key], state[key] = normalize(coeff_dict[key], power, sum_dim)

<<<<<<< HEAD
    return energy, state
=======
    return energy, state


def cone(x, power=1/3, epsilon=1e-10):
    """Simple function to model the effect of the cone's non-linearities

    The response of the human cone photoreceptors to photons is
    non-linear. There are probably many interestig nuances here, but a
    first-pass approximation is to treat ``response = log(photons)`` or
    ``response = (photons) ^ (1/3)``. Since ``log`` is poorly behaved
    near 0, we'll use the power-law approximation instead.

    We allow the user to set the power used, but 1/3, the default, is
    reasonable.

    Note that we're assuming the input to this function contains values
    proportional to photon counts; thus, it should be a raw image or
    other linearized / "de-gamma-ed" image (all images meant to be
    displayed on a standard display will have been gamma-corrected,
    which involves raising their values to a power, typically 1/2.2).

    Parameters
    ----------
    x : torch.Tensor
        Tensor of shape (B,C,H,W), representing the photon counts
    power : float
        The power to raise all values of ``x`` to.
    epsilon : float
        We add a small epsilon to the input before raising it to the
        power, because torch.pow is a bit weird at 0 (sometimes 0 raised
        to a power less than 1 gives 1?) and this can mess up gradients

    Returns
    -------
    cone_response : torch.Tensor
        Tensor, same shape as ``x``, representing the non-linear cone
        response

    """
    return torch.pow(x + epsilon, power)
>>>>>>> 649a8c50
<|MERGE_RESOLUTION|>--- conflicted
+++ resolved
@@ -245,47 +245,4 @@
     for key in coeff_dict.keys():
         energy[key], state[key] = normalize(coeff_dict[key], power, sum_dim)
 
-<<<<<<< HEAD
-    return energy, state
-=======
-    return energy, state
-
-
-def cone(x, power=1/3, epsilon=1e-10):
-    """Simple function to model the effect of the cone's non-linearities
-
-    The response of the human cone photoreceptors to photons is
-    non-linear. There are probably many interestig nuances here, but a
-    first-pass approximation is to treat ``response = log(photons)`` or
-    ``response = (photons) ^ (1/3)``. Since ``log`` is poorly behaved
-    near 0, we'll use the power-law approximation instead.
-
-    We allow the user to set the power used, but 1/3, the default, is
-    reasonable.
-
-    Note that we're assuming the input to this function contains values
-    proportional to photon counts; thus, it should be a raw image or
-    other linearized / "de-gamma-ed" image (all images meant to be
-    displayed on a standard display will have been gamma-corrected,
-    which involves raising their values to a power, typically 1/2.2).
-
-    Parameters
-    ----------
-    x : torch.Tensor
-        Tensor of shape (B,C,H,W), representing the photon counts
-    power : float
-        The power to raise all values of ``x`` to.
-    epsilon : float
-        We add a small epsilon to the input before raising it to the
-        power, because torch.pow is a bit weird at 0 (sometimes 0 raised
-        to a power less than 1 gives 1?) and this can mess up gradients
-
-    Returns
-    -------
-    cone_response : torch.Tensor
-        Tensor, same shape as ``x``, representing the non-linear cone
-        response
-
-    """
-    return torch.pow(x + epsilon, power)
->>>>>>> 649a8c50
+    return energy, state