--- conflicted
+++ resolved
@@ -3,27 +3,17 @@
 from ...tools.signal import rectangular_to_polar, polar_to_rectangular
 
 
-<<<<<<< HEAD
-def rectangular_to_polar_dict(coeff_dict, residuals=True):
-    """Wraps the rectangular to polar transform to act on all
-    the values in a dictionary.
-=======
 def rectangular_to_polar_dict(coeff_dict, residuals=False):
     """Return the complex modulus and the phase of each complex tensor in a dictionary.
->>>>>>> 2d7de8e0
 
     Parameters
     ----------
     coeff_dict : dict
        A dictionary containing complex tensors.
+    dim : int, optional
+       The dimension that contains the real and imaginary components.
     residuals: bool, optional
         An option to carry around residuals in the energy branch.
-<<<<<<< HEAD
-        Note that the transformation is not applied to the residuals,
-        that is dictionary elements with a key starting in "residual".
-
-=======
->>>>>>> 2d7de8e0
     Returns
     -------
     energy : dict
@@ -33,17 +23,11 @@
         The dictionary of torch.Tensors containing the local phase of
         ``coeff_dict``.
 
-<<<<<<< HEAD
-    Note
-    ----
-    Computing the state is local gain control in disguise, see
-    ``local_gain_control`` and ``local_gain_control_dict``.
-=======
->>>>>>> 2d7de8e0
     """
     energy = {}
     state = {}
     for key in coeff_dict.keys():
+        # ignore residuals
         if isinstance(key, tuple) or not key.startswith('residual'):
             energy[key], state[key] = rectangular_to_polar(coeff_dict[key])
 
@@ -55,12 +39,7 @@
 
 
 def polar_to_rectangular_dict(energy, state, residuals=True):
-<<<<<<< HEAD
-    """Wraps the polar to rectangular transform to act on all
-    the values in a matching pair of dictionaries.
-=======
     """Return the real and imaginary parts of tensor in a dictionary.
->>>>>>> 2d7de8e0
 
     Parameters
     ----------
@@ -69,10 +48,10 @@
         modulus.
     state : dict
         The dictionary of torch.Tensors containing the local phase.
+    dim : int, optional
+       The dimension that contains the real and imaginary components.
     residuals: bool, optional
         An option to carry around residuals in the energy branch.
-        Note that the transformation is not applied to the residuals,
-        that is dictionary elements with a key starting in "residual".
 
     Returns
     -------
@@ -82,6 +61,8 @@
 
     coeff_dict = {}
     for key in energy.keys():
+        # ignore residuals
+
         if isinstance(key, tuple) or not key.startswith('residual'):
             coeff_dict[key] = polar_to_rectangular(energy[key], state[key])
 
@@ -111,18 +92,11 @@
         The local phase of ``x`` (aka. local unit vector, or local
         state)
 
-<<<<<<< HEAD
-    Note
-    ----
+    Notes
+    -----
     This function is an analogue to rectangular_to_polar for
     real valued signals.
-=======
-    Notes
-    -----
-    This function is an analogue to rectangular_to_polar for
-    real valued signals.
-
->>>>>>> 2d7de8e0
+
     Norm and direction (analogous to complex modulus and phase) are
     defined using blurring operator and division.  Indeed blurring the
     responses removes high frequencies introduced by the squaring
@@ -135,19 +109,11 @@
     """
 
     # these could be parameters, but no use case so far
-<<<<<<< HEAD
-    step = (2, 2)
-    p = 2.0
-
-    norm = blur_downsample(torch.abs(x ** p), step=step).pow(1 / p)
-    direction = x / (upsample_blur(norm, step=step) + epsilon)
-=======
     p = 2.0
 
     norm = blur_downsample(torch.abs(x ** p)).pow(1 / p)
     odd = torch.tensor(x.shape)[2:4] % 2
     direction = x / (upsample_blur(norm, odd) + epsilon)
->>>>>>> 2d7de8e0
 
     return norm, direction
 
@@ -170,18 +136,11 @@
     x : torch.Tensor
         Tensor of shape (B,C,H,W)
 
-<<<<<<< HEAD
-    Note
-    ----
+    Notes
+    -----
     This function is an analogue to polar_to_rectangular for
     real valued signals.
-=======
-    Notes
-    -----
-    This function is an analogue to polar_to_rectangular for
-    real valued signals.
-
->>>>>>> 2d7de8e0
+
     Norm and direction (analogous to complex modulus and phase) are
     defined using blurring operator and division.  Indeed blurring the
     responses removes high frequencies introduced by the squaring
@@ -232,12 +191,7 @@
 
     for key in coeff_dict.keys():
         if isinstance(key, tuple) or not key.startswith('residual'):
-<<<<<<< HEAD
-            energy[key], state[key] = local_gain_control(
-                                      coeff_dict[key])
-=======
             energy[key], state[key] = local_gain_control(coeff_dict[key])
->>>>>>> 2d7de8e0
 
     if residuals:
         energy['residual_lowpass'] = coeff_dict['residual_lowpass']
@@ -267,13 +221,8 @@
     coeff_dict : dict
         A dictionary containing tensors of shape (B,C,H,W)
 
-<<<<<<< HEAD
-    Note
-    ----
-=======
-    Notes
-    -----
->>>>>>> 2d7de8e0
+    Notes
+    -----
     The inverse operation to `local_gain_control_dict`.
     This function is  an analogue to polar_to_rectangular_dict for real
     valued signals. For more details, see :meth:`local_gain_release`
@@ -282,12 +231,7 @@
 
     for key in energy.keys():
         if isinstance(key, tuple) or not key.startswith('residual'):
-<<<<<<< HEAD
-            coeff_dict[key] = local_gain_release(
-                                      energy[key], state[key])
-=======
             coeff_dict[key] = local_gain_release(energy[key], state[key])
->>>>>>> 2d7de8e0
 
     if residuals:
         coeff_dict['residual_lowpass'] = energy['residual_lowpass']
