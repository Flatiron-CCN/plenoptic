import torch
from ...tools.conv import blur_downsample, upsample_blur
from ...tools.signal import rectangular_to_polar, polar_to_rectangular


def rectangular_to_polar_dict(coeff_dict, residuals=True):
    """Wraps the rectangular to polar transform to act on all
    the values in a dictionary.

    Parameters
    ----------
    coeff_dict : dict
       A dictionary containing complex tensors.
    residuals: bool, optional
        An option to carry around residuals in the energy branch.
        Note that the transformation is not applied to the residuals,
        that is dictionary elements with a key starting in "residual".

    Returns
    -------
    energy : dict
        The dictionary of torch.Tensors containing the local complex
        modulus of ``coeff_dict``.
    state: dict
        The dictionary of torch.Tensors containing the local phase of
        ``coeff_dict``.

    Note
    ----
    Computing the state is local gain control in disguise, see
    ``local_gain_control`` and ``local_gain_control_dict``.
    """
    energy = {}
    state = {}
    for key in coeff_dict.keys():
        if isinstance(key, tuple) or not key.startswith('residual'):
            energy[key], state[key] = rectangular_to_polar(coeff_dict[key])

    if residuals:
        energy['residual_lowpass'] = coeff_dict['residual_lowpass']
        energy['residual_highpass'] = coeff_dict['residual_highpass']

    return energy, state


def polar_to_rectangular_dict(energy, state, residuals=True):
<<<<<<< HEAD
    """Wraps the polar to rectangular transform to act on all
    the values in a matching pair of dictionaries.
=======
    """Return the real and imaginary part  tensor in a dictionary.
>>>>>>> 42f62629

    Parameters
    ----------
    energy : dict
        The dictionary of torch.Tensors containing the local complex
        modulus.
    state : dict
        The dictionary of torch.Tensors containing the local phase.
    residuals: bool, optional
        An option to carry around residuals in the energy branch.
        Note that the transformation is not applied to the residuals,
        that is dictionary elements with a key starting in "residual".

    Returns
    -------
    coeff_dict : dict
       A dictionary containing complex tensors of coefficients.
    """

    coeff_dict = {}
    for key in energy.keys():
        if isinstance(key, tuple) or not key.startswith('residual'):
            coeff_dict[key] = polar_to_rectangular(energy[key], state[key])

    if residuals:
        coeff_dict['residual_lowpass'] = energy['residual_lowpass']
        coeff_dict['residual_highpass'] = energy['residual_highpass']

    return coeff_dict


def local_gain_control(x, epsilon=1e-8):
    """Spatially local gain control.
<<<<<<< HEAD

=======
>>>>>>> 42f62629
    Parameters
    ----------
    x : torch.Tensor
        Tensor of shape (B,C,H,W)
    epsilon: float, optional
        Small constant to avoid division by zero.
    Returns
    -------
    norm : torch.Tensor
        The local energy of ``x``. Note that it is down sampled by a
        factor 2 in (unlike rect2pol).
    direction: torch.Tensor
        The local phase of ``x`` (aka. local unit vector, or local
        state)
<<<<<<< HEAD

=======
>>>>>>> 42f62629
    Note
    ----
    This function is an analogue to rectangular_to_polar for
    real valued signals.
    Norm and direction (analogous to complex modulus and phase) are
    defined using blurring operator and division.  Indeed blurring the
    responses removes high frequencies introduced by the squaring
    operation. In the complex case adding the quadrature pair response
    has the same effect (note that this is most clearly seen in the
    frequency domain).  Here computing the direction (phase) reduces to
    dividing out the norm (modulus), indeed the signal only has one real
    component. This is a normalization operation (local unit vector),
    hence the connection to local gain control.
    """

    # these could be parameters, but no use case so far
    step = (2, 2)
    p = 2.0

    norm = blur_downsample(torch.abs(x ** p), step=step).pow(1 / p)
    direction = x / (upsample_blur(norm, step=step) + epsilon)

    return norm, direction


def local_gain_release(norm, direction, epsilon=1e-8):
    """Spatially local gain release.
<<<<<<< HEAD

=======
>>>>>>> 42f62629
    Parameters
    ----------
    norm : torch.Tensor
        The local energy of ``x``. Note that it is down sampled by a
        factor 2 in (unlike rect2pol).
    direction: torch.Tensor
        The local phase of ``x`` (aka. local unit vector, or local
        state)
    epsilon: float, optional
        Small constant to avoid division by zero.
    Returns
    -------
    x : torch.Tensor
        Tensor of shape (B,C,H,W)
<<<<<<< HEAD

=======
>>>>>>> 42f62629
    Note
    ----
    This function is an analogue to polar_to_rectangular for
    real valued signals.
    Norm and direction (analogous to complex modulus and phase) are
    defined using blurring operator and division.  Indeed blurring the
    responses removes high frequencies introduced by the squaring
    operation. In the complex case adding the quadrature pair response
    has the same effect (note that this is most clearly seen in the
    frequency domain).  Here computing the direction (phase) reduces to
    dividing out the norm (modulus), indeed the signal only has one real
    component. This is a normalization operation (local unit vector),
    hence the connection to local gain control.
    """
    step = (2, 2)
    x = direction * (upsample_blur(norm, step=step) + epsilon)
    return x


def local_gain_control_dict(coeff_dict, residuals=True):
    """Spatially local gain control, for each element in a dictionary.
<<<<<<< HEAD

=======
>>>>>>> 42f62629
    Parameters
    ----------
    coeff_dict : dict
        A dictionary containing tensors of shape (B,C,H,W)
    residuals: bool, optional
        An option to carry around residuals in the energy dict.
        Note that the transformation is not applied to the residuals,
        that is dictionary elements with a key starting in "residual".
<<<<<<< HEAD

=======
>>>>>>> 42f62629
    Returns
    -------
    energy : dict
        The dictionary of torch.Tensors containing the local energy of
        ``x``.
    state: dict
        The dictionary of torch.Tensors containing the local phase of
        ``x``.
    Note
    ----
    Note that energy and state is not computed on the residuals.
<<<<<<< HEAD

=======
>>>>>>> 42f62629
    The inverse operation is achieved by `local_gain_release_dict`.
    This function is an analogue to rectangular_to_polar_dict for real
    valued signals. For more details, see :meth:`local_gain_control`
    """
    energy = {}
    state = {}

    for key in coeff_dict.keys():
        if isinstance(key, tuple) or not key.startswith('residual'):
            energy[key], state[key] = local_gain_control(
                                      coeff_dict[key])

    if residuals:
        energy['residual_lowpass'] = coeff_dict['residual_lowpass']
        energy['residual_highpass'] = coeff_dict['residual_highpass']

    return energy, state


def local_gain_release_dict(energy, state, residuals=True):
    """Spatially local gain release, for each element in a dictionary.
<<<<<<< HEAD

=======
>>>>>>> 42f62629
    Parameters
    ----------
    energy : dict
        The dictionary of torch.Tensors containing the local energy of
        ``x``.
    state: dict
        The dictionary of torch.Tensors containing the local phase of
        ``x``.
    residuals: bool, optional
        An option to carry around residuals in the energy dict.
        Note that the transformation is not applied to the residuals,
        that is dictionary elements with a key starting in "residual".
<<<<<<< HEAD

=======
>>>>>>> 42f62629
    Returns
    -------
    coeff_dict : dict
        A dictionary containing tensors of shape (B,C,H,W)
<<<<<<< HEAD

=======
>>>>>>> 42f62629
    Note
    ----
    The inverse operation to `local_gain_control_dict`.
    This function is  an analogue to polar_to_rectangular_dict for real
    valued signals. For more details, see :meth:`local_gain_release`
    """
    coeff_dict = {}

    for key in energy.keys():
        if isinstance(key, tuple) or not key.startswith('residual'):
            coeff_dict[key] = local_gain_release(
                                      energy[key], state[key])

    if residuals:
        coeff_dict['residual_lowpass'] = energy['residual_lowpass']
        coeff_dict['residual_highpass'] = energy['residual_highpass']

    return coeff_dict<|MERGE_RESOLUTION|>--- conflicted
+++ resolved
@@ -44,12 +44,8 @@
 
 
 def polar_to_rectangular_dict(energy, state, residuals=True):
-<<<<<<< HEAD
     """Wraps the polar to rectangular transform to act on all
     the values in a matching pair of dictionaries.
-=======
-    """Return the real and imaginary part  tensor in a dictionary.
->>>>>>> 42f62629
 
     Parameters
     ----------
@@ -83,10 +79,6 @@
 
 def local_gain_control(x, epsilon=1e-8):
     """Spatially local gain control.
-<<<<<<< HEAD
-
-=======
->>>>>>> 42f62629
     Parameters
     ----------
     x : torch.Tensor
@@ -101,10 +93,6 @@
     direction: torch.Tensor
         The local phase of ``x`` (aka. local unit vector, or local
         state)
-<<<<<<< HEAD
-
-=======
->>>>>>> 42f62629
     Note
     ----
     This function is an analogue to rectangular_to_polar for
@@ -132,10 +120,6 @@
 
 def local_gain_release(norm, direction, epsilon=1e-8):
     """Spatially local gain release.
-<<<<<<< HEAD
-
-=======
->>>>>>> 42f62629
     Parameters
     ----------
     norm : torch.Tensor
@@ -150,10 +134,6 @@
     -------
     x : torch.Tensor
         Tensor of shape (B,C,H,W)
-<<<<<<< HEAD
-
-=======
->>>>>>> 42f62629
     Note
     ----
     This function is an analogue to polar_to_rectangular for
@@ -175,10 +155,6 @@
 
 def local_gain_control_dict(coeff_dict, residuals=True):
     """Spatially local gain control, for each element in a dictionary.
-<<<<<<< HEAD
-
-=======
->>>>>>> 42f62629
     Parameters
     ----------
     coeff_dict : dict
@@ -187,10 +163,6 @@
         An option to carry around residuals in the energy dict.
         Note that the transformation is not applied to the residuals,
         that is dictionary elements with a key starting in "residual".
-<<<<<<< HEAD
-
-=======
->>>>>>> 42f62629
     Returns
     -------
     energy : dict
@@ -202,10 +174,6 @@
     Note
     ----
     Note that energy and state is not computed on the residuals.
-<<<<<<< HEAD
-
-=======
->>>>>>> 42f62629
     The inverse operation is achieved by `local_gain_release_dict`.
     This function is an analogue to rectangular_to_polar_dict for real
     valued signals. For more details, see :meth:`local_gain_control`
@@ -227,10 +195,6 @@
 
 def local_gain_release_dict(energy, state, residuals=True):
     """Spatially local gain release, for each element in a dictionary.
-<<<<<<< HEAD
-
-=======
->>>>>>> 42f62629
     Parameters
     ----------
     energy : dict
@@ -243,18 +207,10 @@
         An option to carry around residuals in the energy dict.
         Note that the transformation is not applied to the residuals,
         that is dictionary elements with a key starting in "residual".
-<<<<<<< HEAD
-
-=======
->>>>>>> 42f62629
     Returns
     -------
     coeff_dict : dict
         A dictionary containing tensors of shape (B,C,H,W)
-<<<<<<< HEAD
-
-=======
->>>>>>> 42f62629
     Note
     ----
     The inverse operation to `local_gain_control_dict`.
