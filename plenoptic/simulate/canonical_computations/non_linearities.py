import torch
from ...tools.conv import blur_downsample, upsample_blur
from ...tools.signal import rectangular_to_polar


def rectangular_to_polar_dict(coeff_dict, dim=-1, residuals=False):
    """Return the complex modulus and the phase of each complex tensor in a dictionary.

    Parameters
    ----------
    x : dictionary
       A dictionary containing complex tensors.
    dim : int
       The dimension that contains the real and imaginary components.
    residuals: boolean, optional
        An option to carry around residuals in the energy branch.

    Returns
    -------
    energy : dictionary
        The dictionary of torch.tensors containing the local complex
        modulus of ``x``.
    state: dictionary
        The dictionary of torch.tensors containing the local phase of
        ``x``.

    Note
    ----
    Since complex numbers are not supported by pytorch, we represent
    complex tensors as having an extra dimension with two slices, where
    one contains the real and the other contains the imaginary
    components. E.g., ``1+2j`` would be represented as
    ``torch.tensor([1, 2])`` and ``[1+2j, 4+5j]`` would be
    ``torch.tensor([[1, 2], [4, 5]])``. In the cases represented here,
    this "complex dimension" is the last one, and so the default
    argument ``dim=-1`` would work.

    Note that energy and state is not computed on the residuals.

    Computing the state is local gain control in disguise, see
    ``real_rectangular_to_polar`` and ``local_gain_control``.

    Example
    -------
    >>> complex_steerable_pyramid = Steerable_Pyramid_Freq(image_shape, is_complex=True)
    >>> pyr_coeffs = complex_steerable_pyramid(image)
    >>> complex_cell_responses = rect2pol_dict(pyr_coeffs)[0]

    """

    energy = {}
    state = {}
    for key in coeff_dict.keys():
        # ignore residuals

        if isinstance(key, tuple) or not key.startswith('residual'):
            energy[key], state[key] = rectangular_to_polar(coeff_dict[key].select(dim, 0),
                                                           coeff_dict[key].select(dim, 1))

    if residuals:
        energy['residual_lowpass'] = coeff_dict['residual_lowpass']
        energy['residual_highpass'] = coeff_dict['residual_highpass']

    return energy, state


def rectangular_to_polar_real(x, epsilon=1e-12):
    """This function is an analogue to rectangular_to_polar for real valued signals.

    Norm and direction (analogous to complex modulus and phase) are
    defined using blurring operator and division.  Indeed blurring the
    responses removes high frequencies introduced by the squaring
    operation. In the complex case adding the quadrature pair response
    has the same effect (note that this is most clearly seen in the
    frequency domain).  Here computing the direction (phase) reduces to
    dividing out the norm (modulus), indeed the signal only has one real
    component. This is a normalization operation (local unit vector),
    ehnce the connection to local gain control.

    Parameters
    ----------
    x : torch.tensor
        Tensor of shape (B,C,H,W)
    epsilon: float
        Small constant to avoid division by zero.

    Returns
    -------
    norm : torch.tensor
        The local energy of ``x``. Note that it is down sampled by a
        factor 2 in (unlike rect2pol).
    direction: torch.tensor
        The local phase of ``x`` (aka. local unit vector, or local
        state)

    """

    # these could be parameters, but no use case so far
    step = (2, 2)
    p = 2.0

    norm = torch.pow(blur_downsample(torch.abs(x ** p), step=step), 1 / p)
    direction = x / (upsample_blur(norm, step=step) + epsilon)

    return norm, direction


def local_gain_control(coeff_dict, residuals=False):
    """Spatially local gain control.

    This function is an analogue to rectangular_to_polar_dict for real
    valued signals.

    Parameters
    ----------
    coeff_dict : dictionary
        A dictionary containing tensors of shape (B,C,H,W)
    residuals: boolean, optional
        An option to carry around residuals in the energy dict.

    Returns
    -------
    energy : dictionary
        The dictionary of torch.tensors containing the local energy of
        ``x``.
    state: dictionary
        The dictionary of torch.tensors containing the local phase of
        ``x``.

    Note
    ----
    Note that energy and state is not computed on the residuals.

    See Also
    --------
    ``real_rectangular_to_polar``

    """
    energy = {}
    state = {}

    for key in coeff_dict.keys():
        # we don't want to do this on the residuals
        if isinstance(key, tuple) or not key.startswith('residual'):
            energy[key], state[key] = rectangular_to_polar_real(coeff_dict[key])

    if residuals:
        energy['residual_lowpass'] = coeff_dict['residual_lowpass']
        energy['residual_highpass'] = coeff_dict['residual_highpass']

    return energy, state


# def local_gain_control_ori(coeff_dict, residuals=True):
#     """local gain control in spatio-orientation neighborhood
#     """


def normalize(x, power=2, sum_dim=-1):
    r"""Compute the norm and direction of x

    We compute the norm as :math:`\sqrt[p]{\sum_i x_i^p}`, where
    :math:`p` is the ``power`` arg. We also return the direction, which
    we get by dividing ``x`` by this norm.

    We sum over only one dimension (by default, the final one). If you
    want to do this on a 2d tensor, throwing away all spatial
    information, you should flatten it before passing it here

    In comparison to ``rectangular_to_polar_real``, we do not do this in
    a spatially local manner; we assume that you have either already
    thrown out or want to ignore the spatial information in these
    tensors.

    ``rectangular_to_polar`` is very similar but is meant to operate on
    complex tensors and does not allow one to set the power used when
    computing the norm.

    Parameters
    ----------
    x : torch.Tensor
        The tensor to compute the norm of.
    power : float, optional
        What power to use when computing the norm. The default, 2, means
        we're computing the L2-norm
    sum_dim : int, optional
        The dimension to sum over

    Returns
    -------
    norm : torch.Tensor
        The norm / magnitude of the tensor x
    direction : torch.Tensor
        THe direction of the tensor x

    """
    norm = torch.pow(torch.sum(torch.abs(x ** power), sum_dim), 1 / power)
    direction = x / norm

    return norm, direction


def normalize_dict(coeff_dict, power=2, sum_dim=-1):
    r"""Normalize the tensors contained within a dictionary

    We do this with a call to ``normalize``, and so compute the
    norm/energy as :math:`\sqrt[p]{x^p}`, where :math:`p` is the
    ``power`` arg. We also return the direction, which we get by
    dividing ``x`` by this norm.

    We sum over only one dimension (by default, the final one). If you
    want to do this on a 2d tensor, throwing away all spatial
    information, you should flatten it before passing it here

    In comparison to ``local_gain_control`` and
    ``rectangular_to_polar_dict``, we do not do this in a spatially
    local manner; we assume that you have either already thrown out or
    want to ignore the spatial information in these tensors. Also unlike
    those functions, we compute normalize on every key in ``coeff_dict``
    (whereas they will ignore the residuals)

    Parameters
    ----------
    coeff_dict : dictionary
        A dictionary containing tensors
    power : float, optional
        What power to use when computing the norm. The default, 2, means
        we're computing the L2-norm
    sum_dim : int, optional
        The dimension to sum over

    Returns
    -------
    energy : dictionary
        The dictionary of torch.Tensors containing the energy/norm of
        each entry in ``coeff_dict``.
    state: dictionary
        The dictionary of torch.tensors containing the phase/magnitude of
        each entry in ``coeff_dict``.

    """
    energy = {}
    state = {}

    for key in coeff_dict.keys():
        energy[key], state[key] = normalize(coeff_dict[key], power, sum_dim)

    return energy, state


<<<<<<< HEAD
def generate_norm_stats(model, input_dir, save_path=None, img_shape=None, as_gray=True,
                        index=None):
    r"""Generate the statistics we want to use for normalization in models

    We sometimes want to normalize our models by whitening their
    internal representation (i.e., setting their mean to 0 and their
    covariance to the identity matrix). In practice, you need many
    samples to do this, but at the very least you can approximate this
    by z-scoring them, subtracting their mean and dividing by their
    standard deviation. In either case, to do this you need to get the
    model's statistics across a variety of images.

    This function will help you do that: by taking a model and an input
    directory, will load every image we find in that directory
    (non-recursively), and combine them into a giant 4d tensor. We then
    pass this to the model (so it must be able to work on batched
    images) to get its representation of all of these. If the model has
    a ``to_normalize`` attribute (a list of strings specifying which
    attributes you want to normalize), we'll go through and grab those
    attributes; otherwise we'll use the value returned by
    ``model(images)`` (i.e., from its forward method). This will be a
    dictionary with keys for each value of ``to_normalize`` or just
    ``"representation"`` if the model has no ``to_normalize``
    attribute. We then average so that we have a single value per batch
    and per channel (we should be able to figure out how many dimensions
    that requires averaging over), and save the resulting dictionary at
    save_path (if it's not None) and return it.

    Caveats / notes:

    - Since we're combining all the images into one tensor, they have to
      be the same shape. This is specified using ``img_shape`` (so it
      should be a tuple of ints) or, if it's None, inferred from the
      first image we load

    - The attributes contained within ``to_normalize`` or the value
      returned by ``model(images)`` must either be a tensor (with 2 or
      more dimensions) or a dictionary containing tensors (with 2 or
      more dimensions)

    - If you want to run this on a whole bunch of images, you may not be
      able to do it all at once for memory reasons. If that's the case,
      you can use the ``index`` arg. If you set that to a 2-tuple, we'll
      glob to find all the files in the folder (getting a giant list)
      and only go from index[0] to index[1] of them. In this case, make
      sure you do something yourself to save them separately and later
      concatenate them, because this function won't.

    In order to use this dictionary to actually z-score your statistics,
    use the ``zscore_stats`` function.

    Parameters
    ----------
    model : torch.nn.Module
        The model we want to generate normalization statistics for.
    input_dir : str
        Path to a directory that contains the images we want to use for
        generating the statistics.
    save_path : str or None, optional
        If a str, the path (should end in '.pt') to save the statistics
        at. If None, we don't save.
    img_shape : tuple or None, optional
        The image shape we want to require that all images have. Since
        we're concatenating all the images into one big tensor, they
        need to have the same dimensions. If a tuple, we only add those
        images that match this shape. If None, we grab that shape from
        the first image we load in.
    as_gray : bool, optional
        If True, we convert any 3d images to grayscale using
        skimage.color.rgb2gray. If False, we do nothing
    index : tuple or None, optional
        If a tuple, must be a 2-tuple of ints. Then, after globbing to
        find all the files in a folder, we only go from index[0] to
        index[1] of them. If None, we go through all files

    Returns
    -------
    stats : dict
        A dictionary containing the statistics to use for normalization.

    """
    images = []
    paths = glob(op.join(input_dir, '*'))
    if index is not None:
        paths = paths[index[0]:index[1]]
    for p in paths:
        try:
            im = imageio.imread(p)
        except ValueError:
            warnings.warn("Unable to load in file %s, it's probably not an image, skipping..." %
                          p)
            continue
        if img_shape is None:
            img_shape == im.shape
        im = im / np.iinfo(im.dtype).max
        # we don't actually use the as_gray argument because that
        # converts the dtype to float32 and we want to make sure to
        # properly set its range between 0 and 1 first
        if as_gray and im.ndim == 3:
            # then it's a color image, and we need to make it grayscale
            im = color.rgb2gray(im)
        if im.shape == img_shape:
            images.append(im)
            if im.max() > 1 or im.min() < 0:
                raise Exception("Somehow we ended up with an image with a max greater than 1 or a"
                                " min less than 0 even after we tried to normalize it! Max: %s, "
                                "min: %s, file: %s" %
                                (im.max(), im.min(), p))
    images = torch.tensor(images, dtype=torch.float32).unsqueeze(1)
    stats = {'representation': model(images)}
    if hasattr(model, 'to_normalize'):
        stats = {}
        for attr in model.to_normalize:
            stats[attr] = getattr(model, attr)
    for k, v in stats.items():
        if isinstance(v, dict):
            for l, w in v.items():
                ndim_to_avg = [-(i+1) for i in range(w.ndimension() - 2)]
                stats[k][l] = w.mean(ndim_to_avg)
        else:
            ndim_to_avg = [-(i+1) for i in range(v.ndimension() - 2)]
            stats[k] = v.mean(ndim_to_avg)
    if save_path is not None:
        torch.save(stats, save_path)
    return stats


def zscore_stats(stats_dict, model=None, **to_normalize):
    r"""zscore the model's statistics based on stats_dict

    We'd like to use the dictionary of statistics generated by
    ``generate_norm_stats`` to actually normalize some of the statistics
    in our model. This will take a model and the ``stats_dict``
    dictionary and z-score the appropriate attribute of the model
    (whether it's a dictionary or a tensor), subtacting off the mean of
    the value that's in ``stats_dict`` and dividing by the standard
    deviation.

    There are two (mutually-exclusive) ways to use this function:

    1. Pass a model, in which case we assume that the keys in
       ``stats_dict`` correspond to attributes of this model and we'll
       normalize any of them that are present in both ``stats_dict`` and
       as attributes of ``model``. In this case, we return a modified
       version of ``model``.

    2. Pass keyword arguments, in which case we'll assume these
       correspond to the keys in ``stats_dict``. In this case, we return
       a dictionary, ``normalized``, whose keys are the keywords passed
       to this function.

    NOTE: There's no clever way to figure out *when* you want this to be
    called, so you'll have to decide where to insert this in your
    ``model.forward()`` call based on *your* knowledge of the contents
    of ``stats_dict``

    Parameters
    ----------
    stats_dict : dict
        A dictionary containing the statistics to use for normalization
        (as returned/saved by the ``generate_norm_stats`` function).
    model : torch.nn.Module or None, optional
        The model we want to normalize statistics for. If None,
        to_normalize keywords must be set and vice versa

    Returns
    -------
    model : torch.nn.Module
        The normalized model, if the ``model`` arg was set
    normalized : dict
        Dictionary with the keywords passed to this function, if the
        ``model`` arg was not set, and values were passed as
        ``to_normalize`` instead

    """
    if to_normalize:
        if model is not None:
            raise Exception("keywords were passed to normalize, so model must be None!")
        normalized = {}
        for k, v in to_normalize.items():
            mean_stats = stats_dict[k].mean(0)
            std_stats = stats_dict[k].std(0)
            normalized[k] = (v - mean_stats) / std_stats
        return normalized
    for k, v in stats_dict.items():
        if k not in model.to_normalize:
            warnings.warn("stats_dict key %s not found in model.to_normalize, skipping!" % k)
            continue
        if isinstance(v, dict):
            attr = getattr(model, k)
            for l, w in v.items():
                mean_w = w.mean(0)
                std_w = w.std(0)
                if l in attr.keys():
                    val = (attr[l] - mean_w) / std_w
                    if isinstance(attr[l], torch.nn.Parameter):
                        val = torch.nn.Parameter(val)
                    attr[l] = val
                else:
                    warnings.warn("stats_dict key %s not found in model.%s, skipping!" % (l, k))
            setattr(model, k, attr)
        else:
            mean_v = v.mean(0)
            std_v = v.std(0)
            val = (getattr(model, k) - mean_v) / std_v
            if isinstance(getattr(model, k), torch.nn.Parameter):
                val = torch.nn.Parameter(val)
            setattr(model, k, val)
    return model


=======
>>>>>>> 863c41c0
def cone(x, power=1/3, epsilon=1e-10):
    """Simple function to model the effect of the cone's non-linearities

    The response of the human cone photoreceptors to photons is
    non-linear. There are probably many interestig nuances here, but a
    first-pass approximation is to treat ``response = log(photons)`` or
    ``response = (photons) ^ (1/3)``. Since ``log`` is poorly behaved
    near 0, we'll use the power-law approximation instead.

    We allow the user to set the power used, but 1/3, the default, is
    reasonable.

    Note that we're assuming the input to this function contains values
    proportional to photon counts; thus, it should be a raw image or
    other linearized / "de-gamma-ed" image (all images meant to be
    displayed on a standard display will have been gamma-corrected,
    which involves raising their values to a power, typically 1/2.2).

    Parameters
    ----------
    x : torch.tensor
        Tensor of shape (B,C,H,W), representing the photon counts
    power : float
        The power to raise all values of ``x`` to.
    epsilon : float
        We add a small epsilon to the input before raising it to the
        power, because torch.pow is a bit weird at 0 (sometimes 0 raised
        to a power less than 1 gives 1?) and this can mess up gradients

    Returns
    -------
    cone_response : torch.tensor
        Tensor, same shape as ``x``, representing the non-linear cone
        response

    """
    return torch.pow(x + epsilon, power)<|MERGE_RESOLUTION|>--- conflicted
+++ resolved
@@ -248,220 +248,6 @@
     return energy, state
 
 
-<<<<<<< HEAD
-def generate_norm_stats(model, input_dir, save_path=None, img_shape=None, as_gray=True,
-                        index=None):
-    r"""Generate the statistics we want to use for normalization in models
-
-    We sometimes want to normalize our models by whitening their
-    internal representation (i.e., setting their mean to 0 and their
-    covariance to the identity matrix). In practice, you need many
-    samples to do this, but at the very least you can approximate this
-    by z-scoring them, subtracting their mean and dividing by their
-    standard deviation. In either case, to do this you need to get the
-    model's statistics across a variety of images.
-
-    This function will help you do that: by taking a model and an input
-    directory, will load every image we find in that directory
-    (non-recursively), and combine them into a giant 4d tensor. We then
-    pass this to the model (so it must be able to work on batched
-    images) to get its representation of all of these. If the model has
-    a ``to_normalize`` attribute (a list of strings specifying which
-    attributes you want to normalize), we'll go through and grab those
-    attributes; otherwise we'll use the value returned by
-    ``model(images)`` (i.e., from its forward method). This will be a
-    dictionary with keys for each value of ``to_normalize`` or just
-    ``"representation"`` if the model has no ``to_normalize``
-    attribute. We then average so that we have a single value per batch
-    and per channel (we should be able to figure out how many dimensions
-    that requires averaging over), and save the resulting dictionary at
-    save_path (if it's not None) and return it.
-
-    Caveats / notes:
-
-    - Since we're combining all the images into one tensor, they have to
-      be the same shape. This is specified using ``img_shape`` (so it
-      should be a tuple of ints) or, if it's None, inferred from the
-      first image we load
-
-    - The attributes contained within ``to_normalize`` or the value
-      returned by ``model(images)`` must either be a tensor (with 2 or
-      more dimensions) or a dictionary containing tensors (with 2 or
-      more dimensions)
-
-    - If you want to run this on a whole bunch of images, you may not be
-      able to do it all at once for memory reasons. If that's the case,
-      you can use the ``index`` arg. If you set that to a 2-tuple, we'll
-      glob to find all the files in the folder (getting a giant list)
-      and only go from index[0] to index[1] of them. In this case, make
-      sure you do something yourself to save them separately and later
-      concatenate them, because this function won't.
-
-    In order to use this dictionary to actually z-score your statistics,
-    use the ``zscore_stats`` function.
-
-    Parameters
-    ----------
-    model : torch.nn.Module
-        The model we want to generate normalization statistics for.
-    input_dir : str
-        Path to a directory that contains the images we want to use for
-        generating the statistics.
-    save_path : str or None, optional
-        If a str, the path (should end in '.pt') to save the statistics
-        at. If None, we don't save.
-    img_shape : tuple or None, optional
-        The image shape we want to require that all images have. Since
-        we're concatenating all the images into one big tensor, they
-        need to have the same dimensions. If a tuple, we only add those
-        images that match this shape. If None, we grab that shape from
-        the first image we load in.
-    as_gray : bool, optional
-        If True, we convert any 3d images to grayscale using
-        skimage.color.rgb2gray. If False, we do nothing
-    index : tuple or None, optional
-        If a tuple, must be a 2-tuple of ints. Then, after globbing to
-        find all the files in a folder, we only go from index[0] to
-        index[1] of them. If None, we go through all files
-
-    Returns
-    -------
-    stats : dict
-        A dictionary containing the statistics to use for normalization.
-
-    """
-    images = []
-    paths = glob(op.join(input_dir, '*'))
-    if index is not None:
-        paths = paths[index[0]:index[1]]
-    for p in paths:
-        try:
-            im = imageio.imread(p)
-        except ValueError:
-            warnings.warn("Unable to load in file %s, it's probably not an image, skipping..." %
-                          p)
-            continue
-        if img_shape is None:
-            img_shape == im.shape
-        im = im / np.iinfo(im.dtype).max
-        # we don't actually use the as_gray argument because that
-        # converts the dtype to float32 and we want to make sure to
-        # properly set its range between 0 and 1 first
-        if as_gray and im.ndim == 3:
-            # then it's a color image, and we need to make it grayscale
-            im = color.rgb2gray(im)
-        if im.shape == img_shape:
-            images.append(im)
-            if im.max() > 1 or im.min() < 0:
-                raise Exception("Somehow we ended up with an image with a max greater than 1 or a"
-                                " min less than 0 even after we tried to normalize it! Max: %s, "
-                                "min: %s, file: %s" %
-                                (im.max(), im.min(), p))
-    images = torch.tensor(images, dtype=torch.float32).unsqueeze(1)
-    stats = {'representation': model(images)}
-    if hasattr(model, 'to_normalize'):
-        stats = {}
-        for attr in model.to_normalize:
-            stats[attr] = getattr(model, attr)
-    for k, v in stats.items():
-        if isinstance(v, dict):
-            for l, w in v.items():
-                ndim_to_avg = [-(i+1) for i in range(w.ndimension() - 2)]
-                stats[k][l] = w.mean(ndim_to_avg)
-        else:
-            ndim_to_avg = [-(i+1) for i in range(v.ndimension() - 2)]
-            stats[k] = v.mean(ndim_to_avg)
-    if save_path is not None:
-        torch.save(stats, save_path)
-    return stats
-
-
-def zscore_stats(stats_dict, model=None, **to_normalize):
-    r"""zscore the model's statistics based on stats_dict
-
-    We'd like to use the dictionary of statistics generated by
-    ``generate_norm_stats`` to actually normalize some of the statistics
-    in our model. This will take a model and the ``stats_dict``
-    dictionary and z-score the appropriate attribute of the model
-    (whether it's a dictionary or a tensor), subtacting off the mean of
-    the value that's in ``stats_dict`` and dividing by the standard
-    deviation.
-
-    There are two (mutually-exclusive) ways to use this function:
-
-    1. Pass a model, in which case we assume that the keys in
-       ``stats_dict`` correspond to attributes of this model and we'll
-       normalize any of them that are present in both ``stats_dict`` and
-       as attributes of ``model``. In this case, we return a modified
-       version of ``model``.
-
-    2. Pass keyword arguments, in which case we'll assume these
-       correspond to the keys in ``stats_dict``. In this case, we return
-       a dictionary, ``normalized``, whose keys are the keywords passed
-       to this function.
-
-    NOTE: There's no clever way to figure out *when* you want this to be
-    called, so you'll have to decide where to insert this in your
-    ``model.forward()`` call based on *your* knowledge of the contents
-    of ``stats_dict``
-
-    Parameters
-    ----------
-    stats_dict : dict
-        A dictionary containing the statistics to use for normalization
-        (as returned/saved by the ``generate_norm_stats`` function).
-    model : torch.nn.Module or None, optional
-        The model we want to normalize statistics for. If None,
-        to_normalize keywords must be set and vice versa
-
-    Returns
-    -------
-    model : torch.nn.Module
-        The normalized model, if the ``model`` arg was set
-    normalized : dict
-        Dictionary with the keywords passed to this function, if the
-        ``model`` arg was not set, and values were passed as
-        ``to_normalize`` instead
-
-    """
-    if to_normalize:
-        if model is not None:
-            raise Exception("keywords were passed to normalize, so model must be None!")
-        normalized = {}
-        for k, v in to_normalize.items():
-            mean_stats = stats_dict[k].mean(0)
-            std_stats = stats_dict[k].std(0)
-            normalized[k] = (v - mean_stats) / std_stats
-        return normalized
-    for k, v in stats_dict.items():
-        if k not in model.to_normalize:
-            warnings.warn("stats_dict key %s not found in model.to_normalize, skipping!" % k)
-            continue
-        if isinstance(v, dict):
-            attr = getattr(model, k)
-            for l, w in v.items():
-                mean_w = w.mean(0)
-                std_w = w.std(0)
-                if l in attr.keys():
-                    val = (attr[l] - mean_w) / std_w
-                    if isinstance(attr[l], torch.nn.Parameter):
-                        val = torch.nn.Parameter(val)
-                    attr[l] = val
-                else:
-                    warnings.warn("stats_dict key %s not found in model.%s, skipping!" % (l, k))
-            setattr(model, k, attr)
-        else:
-            mean_v = v.mean(0)
-            std_v = v.std(0)
-            val = (getattr(model, k) - mean_v) / std_v
-            if isinstance(getattr(model, k), torch.nn.Parameter):
-                val = torch.nn.Parameter(val)
-            setattr(model, k, val)
-    return model
-
-
-=======
->>>>>>> 863c41c0
 def cone(x, power=1/3, epsilon=1e-10):
     """Simple function to model the effect of the cone's non-linearities
 
