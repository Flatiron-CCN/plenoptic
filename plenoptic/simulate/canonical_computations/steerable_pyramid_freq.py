import warnings
from collections import OrderedDict

import numpy as np
import torch
import torch.nn as nn
from scipy.special import factorial

from ...tools.signal import (batch_fftshift, batch_ifftshift, pointOp, rcosFn,
                             steer)


class Steerable_Pyramid_Freq(nn.Module):
    r"""Steerable frequency pyramid in Torch

    Construct a steerable pyramid on matrix two dimensional signals, in the
    Fourier domain. Boundary-handling is circular. Reconstruction is exact
    (within floating point errors). However, if the image has an odd-shape,
    the reconstruction will not be exact due to boundary-handling issues
    that have not been resolved.

    The squared radial functions tile the Fourier plane with a raised-cosine
    falloff. Angular functions are cos(theta-k*pi/order+1)^(order).

    Notes
    -----
    Transform described in [1]_, filter kernel design described in [2]_.
    For further information see the project webpage_

    Parameters
    ----------
    image_shape : `list or tuple`
        shape of input image
    height : 'auto' or `int`
        The height of the pyramid. If 'auto', will automatically determine
        based on the size of `image`.
    order : `int`.
        The Gaussian derivative order used for the steerable filters. Default value is 3.
        Note that to achieve steerability the minimum number of orientation is `order` + 1,
        and is used here. To get more orientations at the same order, use the method `steer_coeffs`
    twidth : `int`
        The width of the transition region of the radial lowpass function, in octaves
    is_complex : `bool`
        Whether the pyramid coefficients should be complex or not. If True, the real and imaginary
        parts correspond to a pair of even and odd symmetric filters. If False, the coefficients
        only include the real part / even symmetric filter.
    downsample: `bool`
        Whether to downsample each scale in the pyramid or keep the output pyramid coefficients
        in fixed bands of size imshapeximshape. When downsample is False, the forward method returns a tensor.
    tight_frame: `bool` default: True
        Whether the pyramid obeys the generalized parseval theorem or not (i.e. is a tight frame).
        If True, the energy of the pyr_coeffs = energy of the image. If not this is not true.
        In order to match the matlabPyrTools or pyrtools pyramids, this must be set to False

    Attributes
    ----------
    image_shape : `list or tuple`
        shape of input image
    pyr_type : `str` or `None`
        Human-readable string specifying the type of pyramid. For base class, is None.
    pyr_coeffs : `dict`
        Dictionary containing the coefficients of the pyramid. Keys are `(level, band)` tuples and
        values are 1d or 2d numpy arrays (same number of dimensions as the input image)
    pyr_size : `dict`
        Dictionary containing the sizes of the pyramid coefficients. Keys are `(level, band)`
        tuples and values are tuples.
    fft_normalize : `bool`
        Whether the fft's are normalized or not. It is automatically set to True when tight_frame is true
        else it is set to False
    is_complex : `bool`
        Whether the coefficients are complex- or real-valued.

    References
    ----------
    .. [1] E P Simoncelli and W T Freeman, "The Steerable Pyramid: A Flexible Architecture for
       Multi-Scale Derivative Computation," Second Int'l Conf on Image Processing, Washington, DC,
       Oct 1995.
    .. [2] A Karasaridis and E P Simoncelli, "A Filter Design Technique for Steerable Pyramid
       Image Transforms", ICASSP, Atlanta, GA, May 1996.
    .. _webpage: https://www.cns.nyu.edu/~eero/steerpyr/

    """

    def __init__(self, image_shape, height='auto', order=3, twidth=1, is_complex=False,
                 downsample=True, tight_frame=True):

        super().__init__()

        self.order = order
        self.image_shape = image_shape

        if (self.image_shape[0] % 2 != 0) or (self.image_shape[1] % 2 != 0):
            warnings.warn(
                "Reconstruction will not be perfect with odd-sized images")

        self.is_complex = is_complex
        self.downsample = downsample
        self.tight_frame = tight_frame
        if self.tight_frame:
            self.fft_normalize = True
        else:
            self.fft_normalize = False
        # cache constants
        self.lutsize = 1024
        self.Xcosn = np.pi * \
            np.array(range(-(2*self.lutsize + 1),
                           (self.lutsize+2)))/self.lutsize
        self.alpha = (self.Xcosn + np.pi) % (2*np.pi) - np.pi

        self.pyr_size = {}

        max_ht = np.floor(
            np.log2(min(self.image_shape[0], self.image_shape[1])))-2
        if height == 'auto':
            self.num_scales = int(max_ht)
        elif height > max_ht:
            raise Exception(
                "Cannot build pyramid higher than %d levels." % (max_ht))
        else:
            self.num_scales = int(height)

        if self.order > 15 or self.order <= 0:
            warnings.warn(
                "order must be an integer in the range [1,15]. Truncating.")
            self.order = min(max(self.order, 1), 15)
        self.num_orientations = int(self.order + 1)

        if twidth <= 0:
            warnings.warn("twidth must be positive. Setting to 1.")
            twidth = 1
        twidth = int(twidth)

        dims = np.array(self.image_shape)

        # make a grid for the raised cosine interpolation
        ctr = np.ceil((np.array(dims)+0.5)/2).astype(int)

        (xramp, yramp) = np.meshgrid(np.linspace(-1, 1, dims[1]+1)[:-1],
                                     np.linspace(-1, 1, dims[0]+1)[:-1])

        self.angle = np.arctan2(yramp, xramp)
        log_rad = np.sqrt(xramp**2 + yramp**2)
        log_rad[ctr[0]-1, ctr[1]-1] = log_rad[ctr[0]-1, ctr[1]-2]
        self.log_rad = np.log2(log_rad)

        # radial transition function (a raised cosine in log-frequency):
        self.Xrcos, Yrcos = rcosFn(twidth, (-twidth/2.0), np.array([0, 1]))
        self.Yrcos = np.sqrt(Yrcos)

        self.YIrcos = np.sqrt(1.0 - self.Yrcos**2)

        # create low and high masks
        lo0mask = pointOp(self.log_rad, self.YIrcos, self.Xrcos)
        hi0mask = pointOp(self.log_rad, self.Yrcos, self.Xrcos)
        self.lo0mask = torch.tensor(lo0mask).unsqueeze(0).unsqueeze(-1)
        self.hi0mask = torch.tensor(hi0mask).unsqueeze(0).unsqueeze(-1)

        # pre-generate the angle, hi and lo masks, as well as the
        # indices used for down-sampling
        self._anglemasks = []
        self._anglemasks_recon = []
        self._himasks = []
        self._lomasks = []
        self._loindices = []

        # need a mock image to down-sample so that we correctly
        # construct the differently-sized masks
        mock_image = np.random.rand(*self.image_shape)
        imdft = np.fft.fftshift(np.fft.fft2(mock_image))
        lodft = imdft * lo0mask

        # this list, used by coarse-to-fine optimization, gives all the
        # scales (including residuals) from coarse to fine
        self.scales = (['residual_lowpass'] + list(range(self.num_scales))[::-1] +
                       ['residual_highpass'])

        # we create these copies because they will be modified in the
        # following loops
        Xrcos = self.Xrcos.copy()
        angle = self.angle.copy()
        log_rad = self.log_rad.copy()
        for i in range(self.num_scales):
            Xrcos -= np.log2(2)
            const = ((2 ** (2*self.order)) * (factorial(self.order, exact=True)**2) /
                     float(self.num_orientations * factorial(2*self.order, exact=True)))

            if self.is_complex:
                Ycosn_forward = (2.0 * np.sqrt(const) * (np.cos(self.Xcosn) ** self.order) *
                                 (np.abs(self.alpha) < np.pi/2.0).astype(int))
                Ycosn_recon = np.sqrt(const) * (np.cos(self.Xcosn))**self.order

            else:
                Ycosn_forward = np.sqrt(
                    const) * (np.cos(self.Xcosn))**self.order
                Ycosn_recon = Ycosn_forward

            himask = pointOp(log_rad, self.Yrcos, Xrcos)
            self._himasks.append(torch.tensor(
                himask).unsqueeze(0).unsqueeze(-1))

            anglemasks = []
            anglemasks_recon = []
            for b in range(self.num_orientations):
                anglemask = pointOp(angle, Ycosn_forward,
                                    self.Xcosn + np.pi*b/self.num_orientations)
                anglemask_recon = pointOp(
                    angle, Ycosn_recon, self.Xcosn + np.pi*b/self.num_orientations)
                anglemasks.append(torch.tensor(
                    anglemask).unsqueeze(0).unsqueeze(-1))
                anglemasks_recon.append(torch.tensor(
                    anglemask_recon).unsqueeze(0).unsqueeze(-1))

            self._anglemasks.append(anglemasks)
            self._anglemasks_recon.append(anglemasks_recon)
            if not self.downsample:
                lomask = pointOp(log_rad, self.YIrcos, Xrcos)
                self._lomasks.append(torch.tensor(
                    lomask).unsqueeze(0).unsqueeze(-1))
                self._loindices.append([np.array([0, 0]), dims])
                lodft = lodft * lomask

            else:
                # subsample lowpass
                dims = np.array([lodft.shape[0], lodft.shape[1]])
                ctr = np.ceil((dims+0.5)/2).astype(int)
                lodims = np.ceil((dims-0.5)/2).astype(int)
                loctr = np.ceil((lodims+0.5)/2).astype(int)
                lostart = ctr - loctr
                loend = lostart + lodims
                self._loindices.append([lostart, loend])

                # subsample indices
                log_rad = log_rad[lostart[0]:loend[0], lostart[1]:loend[1]]
                angle = angle[lostart[0]:loend[0], lostart[1]:loend[1]]

                lomask = pointOp(log_rad, self.YIrcos, Xrcos)
                self._lomasks.append(torch.tensor(
                    lomask).unsqueeze(0).unsqueeze(-1))
                # subsampling
                lodft = lodft[lostart[0]:loend[0], lostart[1]:loend[1]]
                # convolution in spatial domain
                lodft = lodft * lomask

        # reasonable default dtype
        self = self.to(torch.float32)

    def to(self, *args, **kwargs):
        r"""Moves and/or casts the parameters and buffers.

        This can be called as

        .. function:: to(device=None, dtype=None, non_blocking=False)

        .. function:: to(dtype, non_blocking=False)

        .. function:: to(tensor, non_blocking=False)

        Its signature is similar to :meth:`torch.Tensor.to`, but only accepts
        floating point desired :attr:`dtype` s. In addition, this method will
        only cast the floating point parameters and buffers to :attr:`dtype`
        (if given). The integral parameters and buffers will be moved
        :attr:`device`, if that is given, but with dtypes unchanged. When
        :attr:`non_blocking` is set, it tries to convert/move asynchronously
        with respect to the host if possible, e.g., moving CPU Tensors with
        pinned memory to CUDA devices.

        See below for examples.

        .. note::
            This method modifies the module in-place.
        Args:
            device (:class:`torch.device`): the desired device of the parameters
                and buffers in this module
            dtype (:class:`torch.dtype`): the desired floating point type of
                the floating point parameters and buffers in this module
            tensor (torch.Tensor): Tensor whose dtype and device are the desired
                dtype and device for all parameters and buffers in this module

        Returns:
            Module: self
        """
        self.lo0mask = self.lo0mask.to(*args, **kwargs)
        self.hi0mask = self.hi0mask.to(*args, **kwargs)
        self._himasks = [m.to(*args, **kwargs) for m in self._himasks]
        self._lomasks = [m.to(*args, **kwargs) for m in self._lomasks]
        angles = []
        angles_recon = []
        for a, ar in zip(self._anglemasks, self._anglemasks_recon):
            angles.append([m.to(*args, **kwargs) for m in a])
            angles_recon.append([m.to(*args, **kwargs) for m in ar])
        self._anglemasks = angles
        self._anglemasks_recon = angles_recon
        return self

    def forward(self, x, scales=[]):
        r"""Generate the steerable pyramid coefficients for an image

        Parameters
        ----------
        x : torch.Tensor
            A tensor containing the image to analyze. We want to operate
            on this in the pytorch-y way, so we want it to be 4d (batch,
            channel, height, width).
        scales : list, optional
            Which scales to include in the returned representation. If
            an empty list (the default), we include all
            scales. Otherwise, can contain subset of values present in
            this model's ``scales`` attribute (ints from 0 up to
            self.num_scales-1 and the strs 'residual_highpass' and
            'residual_lowpass'. Can contain a single value or multiple
            values. If it's an int, we include all orientations from
            that scale. Order within the list does not matter

        Returns
        -------
        representation: torch.Tensor or OrderedDict
            if the not downsampled version is used, representation is returned
            as a torch tensor with each band as a channel in BxCxHxW. The order
            of the channels is the same order as the keys in the pyr_coeffs dictonary.
            If the pyramid is complex, the channels are ordered such that for each band,
            the real channel comes first, followed by the imaginary channel.

            If downsample is true, representation is an OrderedDict of the coefficients.

        """
        self.pyr_coeffs = OrderedDict()
        if not isinstance(scales, list):
            raise Exception("scales must be a list!")
        if not scales:
            scales = self.scales
        scale_ints = [s for s in scales if isinstance(s, int)]
        if len(scale_ints) != 0:
            assert (max(scale_ints) < self.num_scales) and (
                min(scale_ints) >= 0), "Scales must be within 0 and num_scales-1"
        angle = self.angle.copy()
        log_rad = self.log_rad.copy()
        lo0mask = self.lo0mask.clone()
        hi0mask = self.hi0mask.clone()

        # x is a torch tensor batch of images of size [N,C,W,H]
        assert len(x.shape) == 4, "Input must be batch of images of shape BxCxHxW"
        # x = x.squeeze(1) #flatten channel dimension first
        imdft = torch.rfft(x, signal_ndim=2, onesided=False,
                           normalized=self.fft_normalize)
        imdft = batch_fftshift(imdft)

        if 'residual_highpass' in scales:
            # high-pass
            hi0dft = imdft * hi0mask
            hi0 = batch_ifftshift(hi0dft)
            hi0 = torch.ifft(hi0, signal_ndim=2, normalized=self.fft_normalize)
            hi0_real = torch.unbind(hi0, -1)[0]
            self.pyr_coeffs['residual_highpass'] = hi0_real
            self.pyr_size['residual_highpass'] = tuple(hi0_real.shape[-2:])

        lodft = imdft * lo0mask

        for i in range(self.num_scales):

            if i in scales:

                himask = self._himasks[i]
                for b in range(self.num_orientations):
                    anglemask = self._anglemasks[i][b]

                    # bandpass filtering
                    banddft = lodft * anglemask * himask
                    banddft = torch.unbind(banddft, -1)
                    # (x+yi)(u+vi) = (xu-yv) + (xv+yu)i
                    complex_const = np.power(np.complex(0, -1), self.order)
                    banddft_real = complex_const.real * \
                        banddft[0] - complex_const.imag * banddft[1]
                    banddft_imag = complex_const.real * \
                        banddft[1] + complex_const.imag * banddft[0]
                    # preallocation and then filling in is much more
                    # efficient than using stack
                    banddft = torch.empty(
                        (*banddft_real.shape, 2), device=banddft_real.device)
                    banddft[..., 0] = banddft_real
                    banddft[..., 1] = banddft_imag

                    band = batch_ifftshift(banddft)
                    band = torch.ifft(band, signal_ndim=2,
                                      normalized=self.fft_normalize)
                    if not self.is_complex:
                        band = torch.unbind(band, -1)[0]
                        self.pyr_coeffs[(i, b)] = band
                        self.pyr_size[(i, b)] = tuple(band.shape[-2:])
                    else:
                        if self.tight_frame:
                            band = band / np.sqrt(2)
                        self.pyr_coeffs[(i, b)] = band
                        self.pyr_size[(i, b)] = tuple(band.shape[2:4])

            if not self.downsample:
                # no subsampling of angle and rad
                # just use lo0mask
                lomask = self._lomasks[i]
                lodft = lodft * lomask
            else:
                # subsample indices
                lostart, loend = self._loindices[i]

                log_rad = log_rad[lostart[0]:loend[0], lostart[1]:loend[1]]
                angle = angle[lostart[0]:loend[0], lostart[1]:loend[1]]

                # subsampling
                lodft = lodft[:, :, lostart[0]:loend[0], lostart[1]:loend[1]]
                # filtering
                lomask = self._lomasks[i]
                # convolution in spatial domain
                lodft = lodft * lomask

        if 'residual_lowpass' in scales:
            # compute residual lowpass when height <=1
            lo0 = batch_ifftshift(lodft)
            lo0 = torch.ifft(lo0, signal_ndim=2, normalized=self.fft_normalize)
            lo0_real = torch.unbind(lo0, -1)[0]
            self.pyr_coeffs['residual_lowpass'] = lo0_real
            self.pyr_size['residual_lowpass'] = tuple(lo0_real.shape[-2:])

        if not self.downsample:
            return self.convert_pyr_to_tensor(self.pyr_coeffs)
        else:
            return self.pyr_coeffs

    def convert_pyr_to_tensor(self, pyr_coeffs):
        r"""
        Function that takes a torch pyramid (without downsampling) dictonary
        and converts the output into a single tensor of BxCxHxW for use in an
        nn module downstream.

        Parameters
        ----------
        pyr_coeffs: `OrderedDict`
            the pyramid coefficients

        Returns
        -----------
        coeff_out: `torch.Tensor` (BxCxHxW)
            pyramid coefficients reshaped into tensor
        """

        assert not self.downsample, """conversion to tensor only works for
                                       pyramids without downsampling of
                                       feature maps"""
        coeff_list = []
        coeff_list_resid = []
        for k in pyr_coeffs.keys():
<<<<<<< HEAD
            # print(k)
=======
>>>>>>> 6643e01e
            if 'residual' in k:
                coeff_list_resid.append(pyr_coeffs[k])
            else:
                coeff_list.append(pyr_coeffs[k])
        if len(coeff_list) > 0:
            coeff_bands = torch.cat(coeff_list, dim=1)
            batch_size = coeff_bands.shape[0]
            imshape = [coeff_bands.shape[2], coeff_bands.shape[3]]
            if self.is_complex:
                coeff_bands = coeff_bands.permute(0, 1, 4, 2, 3
                                                  ).contiguous().view(
                                        batch_size, -1, imshape[0], imshape[1])
            if len(coeff_list_resid) == 1:
                coeff_resid = torch.cat(coeff_list_resid, dim=1)
                coeff_out = torch.cat([coeff_resid, coeff_bands], dim=1)
            elif len(coeff_list_resid) == 2:
                coeff_out = torch.cat(
                    [coeff_list_resid[0], coeff_bands, coeff_list_resid[1]],
                    dim=1)
            else:
                coeff_out = coeff_bands
        else:
            coeff_out = torch.cat(coeff_list_resid, dim=1)

        return coeff_out

    def convert_tensor_to_pyr(self, pyr_tensor):
        r"""
        Function that takes a torch pyramid coefficient tensor and converts
        the output into the dictionary format where

        Parameters
        ----------
        pyr_tensor: `torch.Tensor` (BxCxHxW)
            the pyramid coefficients

        Returns
        ----------
        pyr_coeffs: `OrderedDict`
            pyramid coefficients in dictionary format
        """

        pyr_coeffs = OrderedDict()
        key_list = list(self.pyr_coeffs.keys())
        i = 0
        for k in key_list:
            if ('residual' in k) or (not self.is_complex):
                pyr_coeffs[k] = pyr_tensor[:, i, ...].unsqueeze(1)
                i += 1
            else:
                pyr_coeffs[k] = pyr_tensor[:, i:i+2, :,
                                           :].permute(0, 2, 3, 1).unsqueeze(1)
                i += 2

        return pyr_coeffs

    def _recon_levels_check(self, levels):
        r"""Check whether levels arg is valid for reconstruction and return valid version

        When reconstructing the input image (i.e., when calling `recon_pyr()`), the user specifies
        which levels to include. This makes sure those levels are valid and gets them in the form
        we expect for the rest of the reconstruction. If the user passes `'all'`, this constructs
        the appropriate list (based on the values of `pyr_coeffs`).

        Parameters
        ----------
        levels : `list`, `int`,  or {`'all'`, `'residual_highpass'`, or `'residual_lowpass'`}
            If `list` should contain some subset of integers from `0` to `self.num_scales-1`
            (inclusive) and `'residual_highpass'` and `'residual_lowpass'` (if appropriate for the
            pyramid). If `'all'`, returned value will contain all valid levels. Otherwise, must be
            one of the valid levels.

        Returns
        -------
        levels : `list`
            List containing the valid levels for reconstruction.

        """
        if isinstance(levels, str) and levels == 'all':
            levels = ['residual_highpass'] + \
                list(range(self.num_scales)) + ['residual_lowpass']
        else:
            if not hasattr(levels, '__iter__') or isinstance(levels, str):
                # then it's a single int or string
                levels = [levels]
            levs_nums = np.array(
                [int(i) for i in levels if isinstance(i, int) or i.isdigit()])
            assert (levs_nums >= 0).all(
            ), "Level numbers must be non-negative."
            assert (levs_nums < self.num_scales).all(
            ), "Level numbers must be in the range [0, %d]" % (self.num_scales-1)
            levs_tmp = list(np.sort(levs_nums))  # we want smallest first
            if 'residual_highpass' in levels:
                levs_tmp = ['residual_highpass'] + levs_tmp
            if 'residual_lowpass' in levels:
                levs_tmp = levs_tmp + ['residual_lowpass']
            levels = levs_tmp
        # not all pyramids have residual highpass / lowpass, but it's easier to construct the list
        # including them, then remove them if necessary.
        if 'residual_lowpass' not in self.pyr_coeffs.keys() and 'residual_lowpass' in levels:
            levels.pop(-1)
        if 'residual_highpass' not in self.pyr_coeffs.keys() and 'residual_highpass' in levels:
            levels.pop(0)
        return levels

    def _recon_bands_check(self, bands):
        """Check whether bands arg is valid for reconstruction and return valid version

        When reconstructing the input image (i.e., when calling `recon_pyr()`), the user specifies
        which orientations to include. This makes sure those orientations are valid and gets them
        in the form we expect for the rest of the reconstruction. If the user passes `'all'`, this
        constructs the appropriate list (based on the values of `self.pyr_coeffs`).

        Parameters
        ----------
        bands : `list`, `int`, or `'all'`.
            If list, should contain some subset of integers from `0` to
            `self.num_orientations-1`.
            If `'all'`, returned value will contain all valid orientations.
            Otherwise, must be one of the valid orientations.

        Returns
        -------
        bands: `list`
            List containing the valid orientations for reconstruction.
        """
        if isinstance(bands, str) and bands == "all":
            bands = np.arange(self.num_orientations)
        else:
            bands = np.array(bands, ndmin=1)
            assert (bands >= 0).all(
            ), "Error: band numbers must be larger than 0."
            assert (bands < self.num_orientations).all(
            ), "Error: band numbers must be in the range [0, %d]" % (self.num_orientations - 1)
        return bands

    def _recon_keys(self, levels, bands, max_orientations=None):
        """Make a list of all the relevant keys from `pyr_coeffs` to use in pyramid reconstruction

        When reconstructing the input image (i.e., when calling `recon_pyr()`), the user specifies
        some subset of the pyramid coefficients to include in the reconstruction. This function
        takes in those specifications, checks that they're valid, and returns a list of tuples
        that are keys into the `pyr_coeffs` dictionary.

        Parameters
        ----------
        levels : `list`, `int`,  or {`'all'`, `'residual_highpass'`, `'residual_lowpass'`}
            If `list` should contain some subset of integers from `0` to `self.num_scales-1`
            (inclusive) and `'residual_highpass'` and `'residual_lowpass'` (if appropriate for the
            pyramid). If `'all'`, returned value will contain all valid levels. Otherwise, must be
            one of the valid levels.
        bands : `list`, `int`, or `'all'`.
            If list, should contain some subset of integers from `0` to `self.num_orientations-1`.
            If `'all'`, returned value will contain all valid orientations. Otherwise, must be one
            of the valid orientations.
        max_orientations: `None` or `int`.
            The maximum number of orientations we allow in the reconstruction. when we determine
            which ints are allowed for bands, we ignore all those greater than max_orientations.

        Returns
        -------
        recon_keys : `list`
            List of `tuples`, all of which are keys in `pyr_coeffs`. These are the coefficients to
            include in the reconstruction of the image.

        """
        levels = self._recon_levels_check(levels)
        bands = self._recon_bands_check(bands)
        if max_orientations is not None:
            for i in bands:
                if i >= max_orientations:
                    warnings.warn(("You wanted band %d in the reconstruction but max_orientation"
                                   " is %d, so we're ignoring that band" % (i, max_orientations)))
            bands = [i for i in bands if i < max_orientations]
        recon_keys = []
        for level in levels:
            # residual highpass and lowpass
            if isinstance(level, str):
                recon_keys.append(level)
            # else we have to get each of the (specified) bands at
            # that level
            else:
                recon_keys.extend([(level, band) for band in bands])
        return recon_keys

    def recon_pyr(self, levels='all', bands='all', twidth=1):
        """Reconstruct the image or batch of images, optionally using subset of pyramid coefficients.

        NOTE: in order to call this function, you need to have
        previously called `self.forward(x)`, where `x` is the tensor you
        wish to reconstruct. This will fail if you called `forward()`
        with a subset of scales.

        Parameters
        ----------
        levels : `list`, `int`,  or {`'all'`, `'residual_highpass'`}
            If `list` should contain some subset of integers from `0` to `self.num_scales-1`
            (inclusive) and `'residual_lowpass'`. If `'all'`, returned value will contain all
            valid levels. Otherwise, must be one of the valid levels.
        bands : `list`, `int`, or `'all'`.
            If list, should contain some subset of integers from `0` to `self.num_orientations-1`.
            If `'all'`, returned value will contain all valid orientations. Otherwise, must be one
            of the valid orientations.
        twidth : `int`
            The width of the transition region of the radial lowpass function, in octaves

        Returns
        -------
        recon : `torch.Tensor`
            The reconstructed image or batch of images.
            Output is of size BxCxHxW

        """
        # For reconstruction to work, last time we called forward needed
        # to include all levels
        for s in self.scales:
            if isinstance(s, str):
                if s not in self.pyr_coeffs.keys():
                    raise Exception(f"scale {s} not in self.pyr_coeffs! pyr_coeffs must include"
                                    " all scales, so make sure forward() was called with arg "
                                    "scales=[]")
            else:
                for b in range(self.num_orientations):
                    if (s, b) not in self.pyr_coeffs.keys():
                        raise Exception(f"scale {s} not in self.pyr_coeffs! pyr_coeffs must "
                                        "include all scales, so make sure forward() was called "
                                        "with arg scales=[]")

        if twidth <= 0:
            warnings.warn("twidth must be positive. Setting to 1.")
            twidth = 1

        recon_keys = self._recon_keys(levels, bands)
        scale = 0

        # load masks from model
        lo0mask = self.lo0mask
        hi0mask = self.hi0mask

        # Recursively generate the reconstruction - function starts with
        # fine scales going down to coarse and then the reconstruction
        # is built recursively from the coarse scale up

        recondft = self._recon_levels(self.pyr_coeffs, recon_keys, scale)

        # generate highpass residual Reconstruction
        if 'residual_highpass' in recon_keys:
            hidft = torch.rfft(self.pyr_coeffs['residual_highpass'],
                               signal_ndim=2, onesided=False, normalized=self.fft_normalize)
            hidft = batch_fftshift(hidft)

            # output dft is the sum of the recondft from the recursive
            # function times the lomask (low pass component) with the
            # highpass dft * the highpass mask
            outdft = recondft * lo0mask + hidft * hi0mask
        else:
            outdft = recondft * lo0mask

        # get output reconstruction by inverting the fft
        reconstruction = batch_ifftshift(outdft)
        reconstruction = torch.ifft(
            reconstruction, signal_ndim=2, normalized=self.fft_normalize)

        # get real part of reconstruction (if complex)
        reconstruction = torch.unbind(reconstruction, -1)[0]

        return reconstruction

    def _recon_levels(self, pyr_coeffs, recon_keys, scale):
        """Recursive function used to build the reconstruction. Called by recon_pyr

        Parameters
        ----------
        pyr_coeffs : `dict`
            Dictionary containing the coefficients of the pyramid. Keys are `(level, band)` tuples and
            values are 1d or 2d numpy arrays (same number of dimensions as the input image)
        recon_keys : `list of tuples and/or strings`
            list of the keys that index into the pyr_coeffs Dictionary
        scale : `int`
            current scale that is being used to build the reconstruction
            scale is incremented by 1 on each call of the function

        Returns
        -------
        recondft : `torch.Tensor`
            Current reconstruction based on the orientation band dft from the current scale
            summed with the output of recursive call with the next scale incremented

        """
        # base case, return the low-pass residual
        if scale == self.num_scales:
            if 'residual_lowpass' in recon_keys:
                lodft = torch.rfft(
                    pyr_coeffs['residual_lowpass'], signal_ndim=2, onesided=False, normalized=self.fft_normalize)
                lodft = batch_fftshift(lodft)
            else:
                lodft = torch.rfft(torch.zeros_like(pyr_coeffs['residual_lowpass']), signal_ndim=2,
                                   onesided=False, normalized=self.fft_normalize)

            return lodft

        # Reconstruct from orientation bands
        # update himask
        himask = self._himasks[scale]
        orientdft = torch.zeros_like(pyr_coeffs[(scale, 0)])
        if not self.is_complex:
            # if the pyramid is not complex, the values in pyr_coeffs
            # will have shape (batch, channel, height, width), but
            # orientdft is going to take the outputs of a Fourier
            # transform, which is always complex-valued so it also needs
            # an extra dimension at the end for real and imaginary. If
            # the pyramid is complex, the values in pyr_coeffs will have
            # already have this shape.
            orientdft = torch.zeros(
                (*orientdft.shape, 2), device=orientdft.device)

        for b in range(self.num_orientations):
            if (scale, b) in recon_keys:
                anglemask = self._anglemasks_recon[scale][b]
                if self.is_complex:
                    if self.tight_frame:
                        coeffs = pyr_coeffs[(scale, b)]*np.sqrt(2)
                    else:
                        coeffs = pyr_coeffs[(scale, b)]
                    banddft = torch.fft(
                        coeffs, signal_ndim=2, normalized=self.fft_normalize)
                else:
                    banddft = torch.rfft(pyr_coeffs[(
                        scale, b)], signal_ndim=2, onesided=False, normalized=self.fft_normalize)
                banddft = batch_fftshift(banddft)

                banddft = banddft * anglemask * himask
                banddft = torch.unbind(banddft, -1)
                # (x+yi)(u+vi) = (xu-yv) + (xv+yu)i
                complex_const = np.power(np.complex(0, 1), self.order)
                banddft_real = complex_const.real * \
                    banddft[0] - complex_const.imag * banddft[1]
                banddft_imag = complex_const.real * \
                    banddft[1] + complex_const.imag * banddft[0]
                banddft = torch.empty(
                    (*banddft_real.shape, 2), device=banddft_real.device)
                banddft[..., 0] = banddft_real
                banddft[..., 1] = banddft_imag
                orientdft = orientdft + banddft

        # get the bounding box indices for the low-pass component
        lostart, loend = self._loindices[scale]

        # create lowpass mask

        lomask = self._lomasks[scale]
        # Recursively reconstruct by going to the next scale
        reslevdft = self._recon_levels(pyr_coeffs, recon_keys, scale+1)
        # create output for reconstruction result
        resdft = torch.zeros_like(pyr_coeffs[(scale, 0)])
        if not self.is_complex:
            # Similar to orientdft above, if the pyramid is not complex,
            # the values in pyr_coeffs will have shape (batch, channel,
            # height, width), but resdft is going to take the outputs
            # of a Fourier transform, which is always complex-valued so
            # it also needs an extra dimension at the end for real and
            # imaginary. If the pyramid is complex, the values in
            # pyr_coeffs will have already have this shape.
            resdft = torch.zeros((*resdft.shape, 2), device=resdft.device)

        # place upsample and convolve lowpass component
        resdft[:, :, lostart[0]:loend[0],
               lostart[1]:loend[1]] = reslevdft*lomask
        recondft = resdft + orientdft
        # add orientation interpolated and added images to the lowpass image
        return recondft

    def steer_coeffs(self, angles, even_phase=True):
        """Steer pyramid coefficients to the specified angles

        This allows you to have filters that have the Gaussian derivative order specified in
        construction, but arbitrary angles or number of orientations.

        Parameters
        ----------
        angles : `list`
            list of angles (in radians) to steer the pyramid coefficients to
        even_phase : `bool`
            specifies whether the harmonics are cosine or sine phase aligned about those positions.

        Returns
        -------
        resteered_coeffs : `dict`
            dictionary of re-steered pyramid coefficients. will have the same number of scales as
            the original pyramid (though it will not contain the residual highpass or lowpass).
            like `self.pyr_coeffs`, keys are 2-tuples of ints indexing the scale and orientation,
            but now we're indexing `angles` instead of `self.num_orientations`.
        resteering_weights : `dict`
            dictionary of weights used to re-steer the pyramid coefficients. will have the same
            keys as `resteered_coeffs`.

        """

        resteered_coeffs = {}
        resteering_weights = {}
        for i in range(self.num_scales):
            basis = torch.cat([self.pyr_coeffs[(i, j)].squeeze().unsqueeze(-1) for j in
                               range(self.num_orientations)], dim=-1)

            for j, a in enumerate(angles):
                res, steervect = steer(
                    basis, a, return_weights=True, even_phase=even_phase)
                resteering_weights[(i, j)] = steervect
                resteered_coeffs[(i, self.num_orientations + j)
                                 ] = res.reshape(self.pyr_coeffs[(i, 0)].shape)

        return resteered_coeffs, resteering_weights<|MERGE_RESOLUTION|>--- conflicted
+++ resolved
@@ -447,10 +447,6 @@
         coeff_list = []
         coeff_list_resid = []
         for k in pyr_coeffs.keys():
-<<<<<<< HEAD
-            # print(k)
-=======
->>>>>>> 6643e01e
             if 'residual' in k:
                 coeff_list_resid.append(pyr_coeffs[k])
             else:
