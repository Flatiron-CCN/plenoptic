from typing import Tuple, Union

import numpy as np
import torch
import torch.fft as fft
from pyrtools.pyramids.steer import steer_to_harmonics_mtx
from torchvision.transforms.functional import center_crop


def minimum(x, dim=None, keepdim=False):
    r"""compute minimum in torch over any axis or combination of axes in tensor

    Parameters
    ----------
    x: torch.Tensor
        input tensor
    dim: list of ints
        dimensions over which you would like to compute the minimum
    keepdim: bool
        keep original dimensions of tensor when returning result

    Returns
    -------
    min_x : torch.Tensor
        Minimum value of x.

    """
    if dim is None:
        dim = tuple(range(x.ndim))
    dim = reversed(sorted(dim))
    min_x = x
    for i in dim:
        min_x, _ = min_x.min(i, keepdim)
    return min_x


def maximum(x, dim=None, keepdim=False):
    r"""compute maximum in torch over any dim or combination of axes in tensor

    Parameters
    ----------
    x: torch.Tensor
        input tensor
    dim: list of ints
        dimensions over which you would like to compute the minimum
    keepdim: bool
        keep original dimensions of tensor when returning result

    Returns
    -------
    max_x : torch.Tensor
        Maximum value of x.

    """
    if dim is None:
        dim = tuple(range(x.ndim))
    dim = reversed(sorted(dim))
    max_x = x
    for i in dim:
        max_x, _ = max_x.max(i, keepdim)
    return max_x


def rescale(x, a=0, b=1):
    r"""Linearly rescale the dynamic range of the input x to [a, b]
    """
    v = x.max() - x.min()
    g = (x - x.min())
    if v > 0:
        g = g / v
    return a + g * (b-a)


<<<<<<< HEAD
def interpolate1d(x_new, Y, X):
    r""" One-dimensional linear interpolation.

    Returns the one-dimensional piecewise linear interpolant to a
    function with given discrete data points (X, Y), evaluated at x_new.

    Note: this function is just a wrapper around ``np.interp()``.

    Parameters
    ----------
    x_new: torch.Tensor
        The x-coordinates at which to evaluate the interpolated values.
    Y: array_like
        The y-coordinates of the data points.
    X: array_like
        The x-coordinates of the data points, same length as X.

    Returns
    -------
    Interpolated values of shape identical to `x_new`.
    """

    out = np.interp(x=x_new.flatten(), xp=X, fp=Y)

    return np.reshape(out, x_new.shape)

=======
>>>>>>> 42f62629

def raised_cosine(width=1, position=0, values=(0, 1)):
    """Return a lookup table containing a "raised cosine" soft threshold
    function

    Y =  VALUES(1)
        + (VALUES(2)-VALUES(1))
        * cos^2( PI/2 * (X - POSITION + WIDTH)/WIDTH )

    this lookup table is suitable for use by `interpolate1d`

    Parameters
    ---------
    width : float
        the width of the region over which the transition occurs
    position : float
        the location of the center of the threshold
    values : tuple
        2-tuple specifying the values to the left and right of the transition.

    Returns
    -------
    X : `np.ndarray`
        the x values of this raised cosine
    Y : `np.ndarray`
        the y values of this raised cosine
    """

    sz = 256   # arbitrary!

    X = np.pi * np.arange(-sz-1, 2) / (2*sz)

    Y = values[0] + (values[1]-values[0]) * np.cos(X) ** 2

    # make sure end values are repeated, for extrapolation...
    Y[0] = Y[1]
    Y[sz+2] = Y[sz+1]

    X = position + (2*width/np.pi) * (X + np.pi / 4)

    return X, Y


def rectangular_to_polar(x):
    r"""Rectangular to polar coordinate transform

    Parameters
    --------
    x: torch.Tensor
        complex tensor
    Returns
    -------
    amplitude: torch.Tensor
        tensor containing the amplitude (aka. complex modulus)
    phase: torch.Tensor
        tensor containing the phase
    """
    return torch.abs(x), torch.angle(x)


def polar_to_rectangular(amplitude, phase):
    r"""Polar to rectangular coordinate transform

    Parameters
    ----------
    amplitude: torch.Tensor
        tensor containing the amplitude (aka. complex modulus). Must be > 0.
    phase: torch.Tensor
        tensor containing the phase

    Returns
    -------
    torch.Tensor
        complex tensor
    """
    if (amplitude < 0).any():
        raise ValueError("Amplitudes must be strictly positive.")

    real = amplitude * torch.cos(phase)
    imaginary = amplitude * torch.sin(phase)
    return torch.complex(real, imaginary)


<<<<<<< HEAD
def make_disk(img_size: Union[int, Tuple[int, int]],
              outer_radius: float = None,
              inner_radius: float = None) -> torch.Tensor:
    r""" Create a circular mask with softened edges to  an image.
    All values within ``inner_radius`` will be 1, and all values from ``inner_radius``
    to ``outer_radius`` will decay smoothly to 0.

    Parameters
    ----------
    img_size:
        Size of image in pixels.
    outer_radius:
        Total radius of disk. Values from ``inner_radius`` to ``outer_radius`` will
        decay smoothly to zero.
    inner_radius:
        Radius of inner disk. All elements from the origin to ``inner_radius`` will be
        set to 1.

    Returns
    -------
    mask:
        Tensor mask with torch.Size(img_size).

    """

    if isinstance(img_size, int):
        img_size = (img_size, img_size)
    assert len(img_size) == 2
=======
def rectangular_to_polar(x):
    r"""Rectangular to polar coordinate transform

    Parameters
    --------
    x: torch.ComplexTensor

    Returns
    -------
    amplitude: torch.Tensor
        tensor containing the amplitude (aka. complex modulus)
    phase: torch.Tensor
        tensor containing the phase

    """

    amplitude = torch.abs(x)
    phase = torch.angle(x)
    return amplitude, phase
>>>>>>> 42f62629

    if outer_radius is None:
        outer_radius = (min(img_size)-1) / 2

    if inner_radius is None:
        inner_radius = outer_radius / 2

    mask = torch.empty(*img_size)
    i0, j0 = (img_size[0] - 1) / 2, (img_size[1] - 1) / 2  # image center

    for i in range(img_size[0]):  # height
        for j in range(img_size[1]):  # width

            r = np.sqrt((i-i0)**2 + (j-j0)**2)

            if r > outer_radius:
                mask[i][j] = 0
            elif r < inner_radius:
                mask[i][j] = 1
            else:
                radial_decay = (r - inner_radius) / (outer_radius - inner_radius)
                mask[i][j] = (1 + np.cos(np.pi * radial_decay)) / 2

    return mask


def add_noise(img, noise_mse):
    """Add normally distributed noise to an image

    This adds normally-distributed noise to an image so that the resulting
    noisy version has the specified mean-squared error.

    Parameters
    ----------
    img : torch.Tensor
        the image to make noisy
    noise_mse : float or list
        the target MSE value / variance of the noise. More than one value is
        allowed

    Returns
    -------
<<<<<<< HEAD
    noisy_img : torch.Tensor
        the noisy image. If `noise_mse` contains only one element, this will be
        the same size as `img`. Else, each separate value from `noise_mse` will
        be along the batch dimension.

    TODO
    ----
    parametrize in terms of SNR

    """
    noise_mse = torch.tensor(noise_mse, dtype=torch.float32, device=img.device).unsqueeze(0)
    noise_mse = noise_mse.view(noise_mse.nelement(), 1, 1, 1)
    noise = 200 * torch.randn(max(noise_mse.shape[0], img.shape[0]), *img.shape[1:], device=img.device)
    noise = noise - noise.mean()
    noise = noise * \
        torch.sqrt(noise_mse / (noise**2).mean((-1, -2)
                                               ).unsqueeze(-1).unsqueeze(-1))
    return img + noise
=======
    torch.Tensor 
        complex tensor

    """
    if (amplitude < 0).any():
        raise ValueError("Amplitudes must be strictly positive.")

    real = amplitude * torch.cos(phase)
    imaginary = amplitude * torch.sin(phase)
    return torch.complex(real, imaginary)
>>>>>>> 42f62629


# def fftshift(x, dims=None):
#     r"""Shift the zero-frequency component to the center of the spectrum.

#     Parameters
#     ---------
#     x: torch.Tensor
#         spectrum

#     dims: tuple, optional
#         dimensions along which to shift the spectrum.
#         by default it will shift all but the first dimension (batch dimension).

#     Returns
#     -------
#     x: torch.Tensor
#         shifted spectrum

#     TODO: DEPRECATED use torch.fft.fftshift
#     """
#     if dims is None:
#         dims = tuple(range(1, x.ndim))
#     shifts = [(x.shape[d] + 1)//2 for d in dims]
#     return torch.roll(x, shifts=shifts, dims=dims)


def autocorr(x, n_shifts=7):
    """Compute the autocorrelation of `x` up to `n_shifts` shifts,
    the calculation is performed in frequency space.

    Notes:
    - By the Einstein-Wiener-Khinchin theorem:
    The autocorrelation of a WSS process is the inverse Fourier transform
    of its energy spectrum (ESD) - which itself is the multiplication between
    FT(x(t)) and FT(x(-t))
    aka. auto-corr is convolution with self, which is squaring in Fourier space
    This approach is computationally more efficient than brute force
    (n log(n) vs n^2).
    - By Cauchy-Swartz, the autocorrelation attains it is maximum
    at the center location - that maximum value is the signal's variance
    (assuming that the input signal is mean centered).

    Parameters
    ---------
    x: torch.Tensor
        input signal of shape [b, c, h, w]
    n_shifts: integer
        Sets the length scale of the auto-correlation
        (ie. maximum offset or lag)

    Returns
    -------
    autocorr: torch.tensor
        computed autocorrelation

    TODO
    ----
    FIX N_SHIFTS ODD OF BY ONE ERROR
    use torch.fft.rfft2
    signal_ndim argument, rfftn
    ESD PSD
    periodogram
    """
    n_batch, n_ch, h, w = x.shape

    spectrum = fft.rfft2(x, dim=(-2, -1), norm=None)
    energy_spectrum = torch.abs(spectrum) ** 2
    zero_phase = torch.zeros_like(energy_spectrum)
    energy_spectrum = polar_to_rectangular(energy_spectrum, zero_phase)

    autocorr = fft.irfft2(energy_spectrum, dim=(-2, -1), norm=None,
                          s=(h, w))
    autocorr = fft.fftshift(autocorr, dim=(-2, -1)) / (h*w)

    if n_shifts is not None:
        autocorr = center_crop(autocorr, output_size=(n_shifts, n_shifts))

    return autocorr

def autocorr(x, n_shifts=7):
    """Compute the autocorrelation of `x` up to `n_shifts` shifts,
    the calculation is performed in the frequency domain.
    Parameters
    ---------
    x: torch.Tensor
        input signal of shape [b, c, h, w]
    n_shifts: integer
        Sets the length scale of the auto-correlation
        (ie. maximum offset or lag)
    Returns
    -------
    autocorr: torch.tensor
        computed autocorrelation
    Notes
    -----
    - By the Einstein-Wiener-Khinchin theorem:
    The autocorrelation of a wide sense stationary (WSS) process is the
    inverse Fourier transform of its energy spectrum (ESD) - which itself
    is the multiplication between FT(x(t)) and FT(x(-t)).
    In other words, the auto-correlation is convolution of the signal `x` with
    itself, which corresponds to squaring in the frequency domain.
    This approach is computationally more efficient than brute force
    (n log(n) vs n^2).
    - By Cauchy-Swartz, the autocorrelation attains it is maximum at the center
    location (ie. no shift) - that maximum value is the signal's variance
    (assuming that the input signal is mean centered).
    """
    N, C, H, W = x.shape
    assert n_shifts >= 1

    spectrum = fft.rfft2(x, dim=(-2, -1), norm=None)

    energy_spectrum = torch.abs(spectrum) ** 2
    zero_phase = torch.zeros_like(energy_spectrum)
    energy_spectrum = polar_to_rectangular(energy_spectrum, zero_phase)

    autocorr = fft.irfft2(energy_spectrum, dim=(-2, -1), norm=None,
                          s=(H, W))
    autocorr = fft.fftshift(autocorr, dim=(-2, -1)) / (H*W)

    if n_shifts is not None:
        autocorr = autocorr[:, :, (H//2-n_shifts//2):(H//2+(n_shifts+1)//2),
                                  (W//2-n_shifts//2):(W//2+(n_shifts+1)//2)]
    return autocorr

def steer(basis, angle, harmonics=None, steermtx=None, return_weights=False,
          even_phase=True):
    """Steer BASIS to the specfied ANGLE.

    Parameters
    ----------
    basis : array_like
        array whose columns are vectorized rotated copies of a steerable
        function, or the responses of a set of steerable filters.
    angle : array_like or int
        scalar or column vector the size of the basis. specifies the angle(s)
        (in radians) to steer to
    harmonics : list or None
        a list of harmonic numbers indicating the angular harmonic content of
        the basis. if None (default), N even or odd low frequencies, as for
        derivative filters
    steermtx : array_like or None
        matrix which maps the filters onto Fourier series components (ordered
        [cos0 cos1 sin1 cos2 sin2 ... sinN]). See steer_to_harmonics_mtx
        function for more details. If None (default), assumes cosine phase
        harmonic components, and filter positions at 2pi*n/N.
    return_weights : bool
        whether to return the weights or not.
    even_phase : bool
        specifies whether the harmonics are cosine or sine phase aligned about
        those positions.

    Returns
    -------
    res : np.ndarray
        the resteered basis
    steervect : np.ndarray
        the weights used to resteer the basis. only returned if
        ``return_weights`` is True
    """

    num = basis.shape[-1]
    device = basis.device

    if isinstance(angle, (int, float)):
        angle = np.array([angle])
    else:
        if angle.shape[0] != basis.shape[0] or angle.shape[1] != 1:
            raise Exception("ANGLE must be a scalar, or a column vector the"
                            "size of the basis elements")

    # If HARMONICS is not specified, assume derivatives.
    if harmonics is None:
        harmonics = np.arange(1 - (num % 2), num, 2)

    if len(harmonics.shape) == 1 or harmonics.shape[0] == 1:
        # reshape to column matrix
        harmonics = harmonics.reshape(harmonics.shape[0], 1)
    elif harmonics.shape[0] != 1 and harmonics.shape[1] != 1:
        raise Exception('input parameter HARMONICS must be 1D!')

    if 2 * harmonics.shape[0] - (harmonics == 0).sum() != num:
        raise Exception('harmonics list is incompatible with basis size!')

    # If STEERMTX not passed, assume evenly distributed cosine-phase filters:
    if steermtx is None:
        steermtx = steer_to_harmonics_mtx(
            harmonics, np.pi * np.arange(num) / num, even_phase=even_phase)

    steervect = np.zeros((angle.shape[0], num))
    arg = angle * harmonics[np.nonzero(harmonics)[0]].T
    if all(harmonics):
        steervect[:, range(0, num, 2)] = np.cos(arg)
        steervect[:, range(1, num, 2)] = np.sin(arg)
    else:
        steervect[:, 0] = np.ones((arg.shape[0], 1))
        steervect[:, range(1, num, 2)] = np.cos(arg)
        steervect[:, range(2, num, 2)] = np.sin(arg)

    steervect = np.dot(steervect, steermtx)

    steervect = torch.tensor(steervect, dtype=basis.dtype).to(device)
    if steervect.shape[0] > 1:
        tmp = basis @ steervect
        res = tmp.sum().t()
    else:
        res = basis @ steervect.t()
    if return_weights:
        return res, steervect.reshape(num)
    else:
        return res<|MERGE_RESOLUTION|>--- conflicted
+++ resolved
@@ -71,7 +71,6 @@
     return a + g * (b-a)
 
 
-<<<<<<< HEAD
 def interpolate1d(x_new, Y, X):
     r""" One-dimensional linear interpolation.
 
@@ -91,6 +90,7 @@
 
     Returns
     -------
+    
     Interpolated values of shape identical to `x_new`.
     """
 
@@ -98,8 +98,6 @@
 
     return np.reshape(out, x_new.shape)
 
-=======
->>>>>>> 42f62629
 
 def raised_cosine(width=1, position=0, values=(0, 1)):
     """Return a lookup table containing a "raised cosine" soft threshold
@@ -148,16 +146,20 @@
 
     Parameters
     --------
-    x: torch.Tensor
-        complex tensor
+    x: torch.ComplexTensor
+
     Returns
     -------
     amplitude: torch.Tensor
         tensor containing the amplitude (aka. complex modulus)
     phase: torch.Tensor
         tensor containing the phase
-    """
-    return torch.abs(x), torch.angle(x)
+
+    """
+
+    amplitude = torch.abs(x)
+    phase = torch.angle(x)
+    return amplitude, phase
 
 
 def polar_to_rectangular(amplitude, phase):
@@ -183,7 +185,6 @@
     return torch.complex(real, imaginary)
 
 
-<<<<<<< HEAD
 def make_disk(img_size: Union[int, Tuple[int, int]],
               outer_radius: float = None,
               inner_radius: float = None) -> torch.Tensor:
@@ -212,27 +213,6 @@
     if isinstance(img_size, int):
         img_size = (img_size, img_size)
     assert len(img_size) == 2
-=======
-def rectangular_to_polar(x):
-    r"""Rectangular to polar coordinate transform
-
-    Parameters
-    --------
-    x: torch.ComplexTensor
-
-    Returns
-    -------
-    amplitude: torch.Tensor
-        tensor containing the amplitude (aka. complex modulus)
-    phase: torch.Tensor
-        tensor containing the phase
-
-    """
-
-    amplitude = torch.abs(x)
-    phase = torch.angle(x)
-    return amplitude, phase
->>>>>>> 42f62629
 
     if outer_radius is None:
         outer_radius = (min(img_size)-1) / 2
@@ -275,7 +255,6 @@
 
     Returns
     -------
-<<<<<<< HEAD
     noisy_img : torch.Tensor
         the noisy image. If `noise_mse` contains only one element, this will be
         the same size as `img`. Else, each separate value from `noise_mse` will
@@ -294,18 +273,6 @@
         torch.sqrt(noise_mse / (noise**2).mean((-1, -2)
                                                ).unsqueeze(-1).unsqueeze(-1))
     return img + noise
-=======
-    torch.Tensor 
-        complex tensor
-
-    """
-    if (amplitude < 0).any():
-        raise ValueError("Amplitudes must be strictly positive.")
-
-    real = amplitude * torch.cos(phase)
-    imaginary = amplitude * torch.sin(phase)
-    return torch.complex(real, imaginary)
->>>>>>> 42f62629
 
 
 # def fftshift(x, dims=None):
