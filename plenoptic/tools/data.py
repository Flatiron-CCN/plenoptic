import torch
import numpy as np
from pyrtools import synthetic_images, blurDn
import matplotlib.pyplot as plt
import os.path as op
from .signal import rescale
import imageio
from skimage import color
import warnings
from glob import glob


DATA_PATH = op.join(op.dirname(op.realpath(__file__)), '..', '..', 'data/256')

NUMPY_TO_TORCH_TYPES = {
        np.bool       : torch.bool,
        np.uint8      : torch.uint8,
        np.int8       : torch.int8,
        np.int16      : torch.int16,
        np.int32      : torch.int32,
        np.int64      : torch.int64,
        np.float16    : torch.float16,
        np.float32    : torch.float32,
        np.float64    : torch.float64,
        np.complex64  : torch.complex64,
        np.complex128 : torch.complex128
    }

TORCH_TO_NUMPY_TYPES = {value : key for (key, value) in NUMPY_TO_TORCH_TYPES.items()}

def to_numpy(x, squeeze=False):
    r"""cast tensor to numpy in the most conservative way possible

    Parameters
    ----------------
    x: `torch.Tensor`
       Tensor to be converted to `numpy.ndarray` on CPU.

    squeeze: bool, optional
        removes all dummy dimensions of the tensor
    """

    try:
        x = x.detach().cpu().numpy().astype(TORCH_TO_NUMPY_TYPES[x.dtype])
    except AttributeError:
        # in this case, it's already a numpy array
        pass
    if squeeze:
        x = x.squeeze()
    return x


def load_images(paths, as_gray=True):
    r"""Correctly load in images

    Our models and synthesis methods expect their inputs to be 4d
    float32 images: (batch, channel, height, width), where the batch
    dimension contains multiple images and channel contains something
    like RGB or color channel. This function helps you get your inputs
    into that format. It accepts either a single file, a list of files,
    or a single directory containing images, will load them in,
    normalize them to lie between 0 and 1, convert them to float32,
    optionally convert them to grayscale, make them tensors, and get
    them into the right shape.

    Parameters
    ----------
    paths : str or list
        A str or list of strs. If a list, must contain paths of image
        files. If a str, can either be the path of a single image file
        or of a single directory. If a directory, we try to load every
        file it contains (using imageio.imwrite) and skip those we
        cannot (thus, for efficiency you should not point this to a
        directory with lots of non-image files). This is NOT recursive.
    as_gray : bool, optional
        Whether to convert the images into grayscale or not after
        loading them. If False, we do nothing. If True, we call
        skimage.color.rgb2gray on them.

    Returns
    -------
    images : torch.Tensor
        4d tensor containing the images
    """
    if isinstance(paths, str):
        if op.isfile(paths):
            paths = [paths]
        elif op.isdir(paths):
            paths = glob(op.join(paths, '*'))
        else:
            raise Exception("paths must either a single file, a list of "
                            "files, or a single directory, unsure what "
                            "to do with %s!" % paths)
    images = []
    for p in paths:
        try:
            im = imageio.imread(p)
        except ValueError:
            warnings.warn("Unable to load in file %s, it's probably not "
                          "an image, skipping..." % p)
            continue
        # make it a float32 array with values between 0 and 1
        im = im / np.iinfo(im.dtype).max
        if im.ndim > 2:
            if as_gray:
                # From scikit-image 0.19 on, it will treat 2d signals as 1d
                # images with 3 channels, so only call rgb2gray when it's more
                # than 2d
                im = color.rgb2gray(im)
            else:
                # RGB dimension ends up on the last one, so we rearrange
                im = np.moveaxis(im, -1, 0)
        images.append(im)
    try:
        images = torch.tensor(images, dtype=torch.float32)
    except ValueError:
        raise Exception("Concatenating the images into a tensor raised"
                        " a ValueError! This probably"
                        " means that not all images are the same size.")
    if as_gray:
        if images.ndimension() != 3:
            raise Exception("For loading in images as grayscale, this "
                            "should be a 3d tensor!")
        images = images.unsqueeze(1)
    else:
        if images.ndimension() == 3:
            # either this was a single color image or multiple grayscale ones
            if len(paths) > 1:
                # then single color image, so add the batch dimension
                images = images.unsqueeze(0)
            else:
                # then multiple grayscales ones, so add channel dimension
                images = images.unsqueeze(1)
    if images.ndimension() != 4:
        raise Exception("Somehow ended up with other than 4 dimensions! "
                        "Not sure how we got here")
    return images


def convert_float_to_int(im, dtype=np.uint8):
    r"""Convert image from float to 8 or 16 bit image

    We work with float images that lie between 0 and 1, but for saving
    them (either as png or in a numpy array), we want to convert them to
    8 or 16 bit integers. This function does that by multiplying it by
    the max value for the target dtype (255 for 8 bit 65535 for 16 bit)
    and then converting it to the proper type.

    We'll raise an exception if the max is higher than 1, in which case
    we have no idea what to do.

    Parameters
    ----------
    im : np.ndarray
        The image to convert
    dtype : {np.uint8, np.uint16}
        The target data type

    Returns
    -------
    im : np.ndarray
        The converted image, now with dtype=dtype

    """
    if im.max() > 1:
        raise Exception("all values of im must lie between 0 and 1, "
                        f"but max is {im.max()}")
    return (im * np.iinfo(dtype).max).astype(dtype)


<<<<<<< HEAD
=======

>>>>>>> 11879876
def make_synthetic_stimuli(size=256, requires_grad=True):
    r""" Make a set of basic stimuli, useful for developping and debugging models

    Parameters
    ----------
    size: `int`
        the stimuli will have `torch.Size([size, size])`
    requires_grad: `bool`
        weather to initialize the simuli with gradients

    Returns
    -------
    stimuli: `torch.FloatTensor` of shape [11, 1, size, size]
        the set of basic stiuli: [impulse, step_edge, ramp, bar, curv_edge,
                sine_grating, square_grating, polar_angle, angular_sine,
                zone_plate, fractal]
    """

    impulse = np.zeros((size, size))
    impulse[size // 2, size // 2] = 1

    step_edge = synthetic_images.square_wave(size=size, period=size + 1,
                                             direction=0, amplitude=1, phase=0)

    ramp = synthetic_images.ramp(size=size, direction=np.pi / 2, slope=1)

    bar = np.zeros((size, size))
    bar[size // 2 - size//10:size // 2 + size//10,
        size // 2 - 1:size // 2 + 1] = 1

    curv_edge = synthetic_images.disk(size=size, radius=size / 1.2,
                                      origin=(size, size))

    sine_grating = (synthetic_images.sine(size) * 
        synthetic_images.gaussian(size, covariance=size))

    square_grating = synthetic_images.square_wave(size, frequency=(.5, .5),
                                                  phase=2 * np.pi / 3.)
    square_grating *= synthetic_images.gaussian(size, covariance=size)

    polar_angle = synthetic_images.polar_angle(size)

    angular_sine = synthetic_images.angular_sine(size, 6)

    zone_plate = synthetic_images.zone_plate(size)

    fract = synthetic_images.pink_noise(size, fract_dim=.8)

    stim = [impulse, step_edge, ramp, bar, curv_edge,
            sine_grating, square_grating, polar_angle, angular_sine,
            zone_plate, fract]
    stim = [rescale(s) for s in stim]

    stimuli = torch.cat(
        [torch.tensor(s, dtype=torch.float32,
                      requires_grad=requires_grad).unsqueeze(0).unsqueeze(0)
         for s in stim],
        dim=0)

    return stimuli


def polar_radius(size, exponent=1, origin=None, device=None):
    '''make distance-from-origin (r) matrix

    Compute a matrix of given size containing samples of a radial ramp
    function, raised to given exponent, centered at given origin.

    Arguments
    ---------
    size : `int` or `tuple`
        if an int, we assume the image should be of dimensions `(size,
        size)`. if a tuple, must be a 2-tuple of ints specifying the
        dimensions
    exponent : `float`
        the exponent of the radial ramp function.
    origin : `int`, `tuple`, or None
        the center of the image. if an int, we assume the origin is at
        `(origin, origin)`. if a tuple, must be a 2-tuple of ints
        specifying the origin (where `(0, 0)` is the upper left).  if
        None, we assume the origin lies at the center of the matrix,
        `(size+1)/2`.
    device : str or torch.device
        the device to create this tensor on

    Returns
    -------
    res : torch.Tensor
        the polar radius matrix

    '''
    if not hasattr(size, '__iter__'):
        size = (size, size)

    if origin is None:
        origin = ((size[0]+1)/2., (size[1]+1)/2.)
    elif not hasattr(origin, '__iter__'):
        origin = (origin, origin)

    # for some reason, torch.meshgrid returns them in the opposite order
    # that np.meshgrid does. So, in order to get the same output, we
    # grab them as (yramp, xramp) instead of (xramp, yramp). similarly,
    # we have to reverse the order from (size[1], size[0]) to (size[0],
    # size[1])
    yramp, xramp = torch.meshgrid(torch.arange(1, size[0]+1, device=device)-origin[0],
                                  torch.arange(1, size[1]+1, device=device)-origin[1])

    if exponent <= 0:
        # zero to a negative exponent raises:
        # ZeroDivisionError: 0.0 cannot be raised to a negative power
        r = xramp ** 2 + yramp ** 2
        res = np.power(r, exponent / 2.0, where=(r != 0))
    else:
        res = (xramp ** 2 + yramp ** 2) ** (exponent / 2.0)
    return res


def polar_angle(size, phase=0, origin=None, device=None):
    '''make polar angle matrix (in radians)

    Compute a matrix of given size containing samples of the polar angle (in radians, CW from the
    X-axis, ranging from -pi to pi), relative to given phase, about the given origin pixel.

    Arguments
    ---------
    size : `int` or `tuple`
        if an int, we assume the image should be of dimensions `(size, size)`. if a tuple, must be
        a 2-tuple of ints specifying the dimensions
    phase : `float`
        the phase of the polar angle function (in radians, clockwise from the X-axis)
    origin : `int`, `tuple`, or None
        the center of the image. if an int, we assume the origin is at `(origin, origin)`. if a
        tuple, must be a 2-tuple of ints specifying the origin (where `(0, 0)` is the upper left).
        if None, we assume the origin lies at the center of the matrix, `(size+1)/2`.
    device : str or torch.device
        the device to create this tensor on

    Returns
    -------
    res : torch.Tensor
        the polar angle matrix

    '''
    if not hasattr(size, '__iter__'):
        size = (size, size)

    if origin is None:
        origin = ((size[0]+1)/2., (size[1]+1)/2.)
    elif not hasattr(origin, '__iter__'):
        origin = (origin, origin)

    # for some reason, torch.meshgrid returns them in the opposite order
    # that np.meshgrid does. So, in order to get the same output, we
    # grab them as (yramp, xramp) instead of (xramp, yramp). similarly,
    # we have to reverse the order from (size[1], size[0]) to (size[0],
    # size[1])
    yramp, xramp = torch.meshgrid(torch.arange(1, size[0]+1, device=device)-origin[0],
                                  torch.arange(1, size[1]+1, device=device)-origin[1])

    res = torch.atan2(yramp, xramp)

    res = ((res+(np.pi-phase)) % (2*np.pi)) - np.pi

    return res


def _find_min_int(vals):
    """Find the minimum non-negative int not in an iterable.

    Parameters
    ----------
    vals : iterable
        iterable of ints or iterables of ints

    Returns
    -------
    min_idx : int
        minimum non-negative int

    """
    flat_vals = []
    for v in vals:
        try:
            flat_vals.extend(v)
        except TypeError:
            flat_vals.append(v)
    flat_vals = set(flat_vals)
    try:
        poss_vals = set(np.arange(max(flat_vals)+1))
    except ValueError:
        # then this is empty sequence and thus we should return 0
        return 0
    try:
        min_int = min(poss_vals - flat_vals)
    except ValueError:
        min_int = max(flat_vals) + 1
    return min_int


if __name__ == '__main__':
    make_synthetic_stimuli()<|MERGE_RESOLUTION|>--- conflicted
+++ resolved
@@ -13,20 +13,21 @@
 DATA_PATH = op.join(op.dirname(op.realpath(__file__)), '..', '..', 'data/256')
 
 NUMPY_TO_TORCH_TYPES = {
-        np.bool       : torch.bool,
-        np.uint8      : torch.uint8,
-        np.int8       : torch.int8,
-        np.int16      : torch.int16,
-        np.int32      : torch.int32,
-        np.int64      : torch.int64,
-        np.float16    : torch.float16,
-        np.float32    : torch.float32,
-        np.float64    : torch.float64,
-        np.complex64  : torch.complex64,
-        np.complex128 : torch.complex128
-    }
-
-TORCH_TO_NUMPY_TYPES = {value : key for (key, value) in NUMPY_TO_TORCH_TYPES.items()}
+    np.bool: torch.bool,
+    np.uint8: torch.uint8,
+    np.int8: torch.int8,
+    np.int16: torch.int16,
+    np.int32: torch.int32,
+    np.int64: torch.int64,
+    np.float16: torch.float16,
+    np.float32: torch.float32,
+    np.float64: torch.float64,
+    np.complex64: torch.complex64,
+    np.complex128: torch.complex128
+}
+
+TORCH_TO_NUMPY_TYPES = {value: key for (key, value) in NUMPY_TO_TORCH_TYPES.items()}
+
 
 def to_numpy(x, squeeze=False):
     r"""cast tensor to numpy in the most conservative way possible
@@ -168,10 +169,6 @@
     return (im * np.iinfo(dtype).max).astype(dtype)
 
 
-<<<<<<< HEAD
-=======
-
->>>>>>> 11879876
 def make_synthetic_stimuli(size=256, requires_grad=True):
     r""" Make a set of basic stimuli, useful for developping and debugging models
 
@@ -205,8 +202,8 @@
     curv_edge = synthetic_images.disk(size=size, radius=size / 1.2,
                                       origin=(size, size))
 
-    sine_grating = (synthetic_images.sine(size) * 
-        synthetic_images.gaussian(size, covariance=size))
+    sine_grating = (synthetic_images.sine(size) *
+                    synthetic_images.gaussian(size, covariance=size))
 
     square_grating = synthetic_images.square_wave(size, frequency=(.5, .5),
                                                   phase=2 * np.pi / 3.)
