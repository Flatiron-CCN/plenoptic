import torch
import numpy as np
from pyrtools import synthetic_images, blurDn
import matplotlib.pyplot as plt
import os.path as op
from .signal import rescale
import imageio
from skimage import color
import warnings
from glob import glob


DATA_PATH = op.join(op.dirname(op.realpath(__file__)), '..', '..', 'data')


def to_numpy(x):
    r"""cast tensor to numpy in the most conservative way possible

    Parameters
    ----------------
    x: `torch.Tensor`
       Tensor to be converted to `numpy.ndarray` on CPU.
    """

    try:
        x = x.detach().cpu().numpy().astype(np.float32)
    except AttributeError:
        # in this case, it's already a numpy array
        pass
    return x


<<<<<<< HEAD
def load_images(paths, as_gray=True):
    r"""Correctly load in images

    Our models and synthesis methods expect their inputs to be 4d
    float32 images: (batch, channel, height, width), where the batch
    dimension contains multiple images and channel contains something
    like RGB or color channel. This function helps you get your inputs
    into that format. It accepts either a single file, a list of files,
    or a single directory containing images, will load them in,
    normalize them to lie between 0 and 1, convert them to float32,
    optionally convert them to grayscale, make them tensors, and get
    them into the right shape.

    Parameters
    ----------
    paths : str or list
        A str or list of strs. If a list, must contain paths of image
        files. If a str, can either be the path of a single image file
        or of a single directory. If a directory, we try to load every
        file it contains (using imageio.imwrite) and skip those we
        cannot (thus, for efficiency you should not point this to a
        directory with lots of non-image files). This is NOT recursive.
    as_gray : bool, optional
        Whether to convert the images into grayscale or not after
        loading them. If False, we do nothing. If True, we call
        skimage.color.rgb2gray on them.

    Returns
    -------
    images : torch.tensor
        4d tensor containing the images
    """
    if isinstance(paths, str):
        if op.isfile(paths):
            paths = [paths]
        elif op.isdir(paths):
            paths = glob(op.join(paths, '*'))
        else:
            raise Exception("paths must either a single file, a list of files, or a single "
                            "directory, unsure what to do with %s!" % paths)
    images = []
    for p in paths:
        try:
            im = imageio.imread(p)
        except ValueError:
            warnings.warn("Unable to load in file %s, it's probably not an image, skipping..." % p)
            continue
        # make it a float32 array with values between 0 and 1
        im = im / np.iinfo(im.dtype).max
        if as_gray:
            im = color.rgb2gray(im)
        images.append(im)
    try:
        images = torch.tensor(images, dtype=torch.float32)
    except ValueError:
        raise Exception("Concatenating the images into a tensor raised a ValueError! This probably"
                        " means that not all images are the same size.")
    if as_gray:
        if images.ndimension() != 3:
            raise Exception("For loading in images as grayscale, this should be a 3d tensor!")
        images = images.unsqueeze(1)
    else:
        if images.ndimension() == 3:
            # either this was a single color image or multiple grayscale ones
            if len(paths) > 1:
                # then single color image, so add the batch dimension
                images = images.unsqueeze(0)
            else:
                # then multiple grayscales ones, so add channel dimension
                images = images.unsqueeze(1)
    if images.ndimension() != 4:
        raise Exception("Somehow ended up with other than 4 dimensions! Not sure how we got here")
    return images


def convert_float_to_int(im, dtype=np.uint8):
    r"""Convert image from float to 8 or 16 bit image

    We work with float images that lie between 0 and 1, but for saving
    them (either as png or in a numpy array), we want to convert them to
    8 or 16 bit integers. This function does that by multiplying it by
    the max value for the target dtype (255 for 8 bit 65535 for 16 bit)
    and then converting it to the proper type.

    We'll raise an exception if the max is higher than 1, in which case
    we have no idea what to do.

    Parameters
    ----------
    im : np.ndarray
        The image to convert
    dtype : {np.uint8, np.uint16}
        The target data type

    Returns
    -------
    im : np.ndarray
        The converted image, now with dtype=dtype

    """
    if im.max() > 1:
        raise Exception(f"all values of im must lie between 0 and 1, but max is {im.max()}")
    return (im * np.iinfo(dtype).max).astype(dtype)


=======
>>>>>>> 6de88e6d
def torch_complex_to_numpy(x):
    r""" convert a torch complex tensor (written as two stacked real and imaginary tensors)
    to a numpy complex array

    Parameters
    ----------------------
    x: `torch.Tensor`
        Tensor whose last dimension is size 2 where first component is the real component and the second is the
        imaginary component.
    """

    x_np = to_numpy(x)
    x_np = x_np[..., 0] + 1j * x_np[..., 1]
    return x_np


<<<<<<< HEAD
=======

>>>>>>> 6de88e6d
def make_basic_stimuli(size=256, requires_grad=True):
    r""" Make a set of basic stimuli, useful for developping and debugging models

    Parameters
    ----------
    size: `int` in [8, 16, 32, 64, 128, 256]
        the stimuli will have `torch.Size([size, size])`
    requires_grad: `bool`
        weather to initialize the simuli with gradients

    Returns
    -------
    stimuli: `torch.FloatTensor` of shape [15, 1, size, size]
        the set of basic stiuli: [impulse, step_edge, ramp, bar, curv_edge,
                sine_grating, square_grating, polar_angle, angular_sine, zone_plate,
                fract, checkerboard, sawtooth, reptil_skin, image]
    """

    impulse = np.zeros((size, size))
    impulse[size // 2, size // 2] = 1

    step_edge = synthetic_images.square_wave(size=size, period=size + 1, direction=0, amplitude=1, phase=0)

    ramp = synthetic_images.ramp(size=size, direction=np.pi / 2, slope=1)

    bar = np.zeros((size, size))
    bar[size // 2 - size//10:size // 2 + size//10, size // 2 - 1:size // 2 + 1] = 1

    curv_edge = synthetic_images.disk(size=size, radius=size / 1.2, origin=(size, size))

    sine_grating = synthetic_images.sine(size) * synthetic_images.gaussian(size, covariance=size)

    square_grating = synthetic_images.square_wave(size, frequency=(.5, .5), phase=2 * np.pi / 3.)
    square_grating *= synthetic_images.gaussian(size, covariance=size)

    polar_angle = synthetic_images.polar_angle(size)

    angular_sine = synthetic_images.angular_sine(size, 6)

    zone_plate = synthetic_images.zone_plate(size)

    fract = synthetic_images.pink_noise(size, fract_dim=.8)

    checkerboard = plt.imread(op.join(DATA_PATH, 'checkerboard.pgm')).astype(float)
    # adjusting form 256 to desired size
    l = int(np.log2(checkerboard.shape[0] // size))
    checkerboard = blurDn(checkerboard, l, 'qmf9')

    sawtooth = plt.imread(op.join(DATA_PATH, 'sawtooth.pgm')).astype(float)
    sawtooth = blurDn(sawtooth, l, 'qmf9')

    reptil_skin = plt.imread(op.join(DATA_PATH, 'reptil_skin.pgm')).astype(float)
    reptil_skin = blurDn(reptil_skin, l, 'qmf9')

    image = plt.imread(op.join(DATA_PATH, 'einstein.png')).astype(float)[:,:,0]
    image = blurDn(image, l, 'qmf9')

    # image = plt.imread('/Users/pe/Pictures/umbrella.jpg').astype(float)
    # image = image[500:500+2**11,1000:1000+2**11,0]
    # image = pt.blurDn(image, 4, 'qmf9')

    stim = [impulse, step_edge, ramp, bar, curv_edge,
            sine_grating, square_grating, polar_angle, angular_sine, zone_plate,
            fract, checkerboard, sawtooth, reptil_skin, image]
    stim = [rescale(s) for s in stim]

    stimuli = torch.cat(
        [torch.tensor(s, dtype=torch.float32, requires_grad=requires_grad).unsqueeze(0).unsqueeze(0) for s in stim],
        dim=0)

    return stimuli


if __name__ == '__main__':
    make_basic_stimuli()<|MERGE_RESOLUTION|>--- conflicted
+++ resolved
@@ -30,7 +30,6 @@
     return x
 
 
-<<<<<<< HEAD
 def load_images(paths, as_gray=True):
     r"""Correctly load in images
 
@@ -136,8 +135,6 @@
     return (im * np.iinfo(dtype).max).astype(dtype)
 
 
-=======
->>>>>>> 6de88e6d
 def torch_complex_to_numpy(x):
     r""" convert a torch complex tensor (written as two stacked real and imaginary tensors)
     to a numpy complex array
@@ -154,10 +151,7 @@
     return x_np
 
 
-<<<<<<< HEAD
-=======
-
->>>>>>> 6de88e6d
+
 def make_basic_stimuli(size=256, requires_grad=True):
     r""" Make a set of basic stimuli, useful for developping and debugging models
 
