"""various helpful utilities for plotting or displaying information
"""
import warnings
import torch
import numpy as np
import pyrtools as pt
import matplotlib.pyplot as plt
from .data import torch_complex_to_numpy, to_numpy
try:
    from IPython.display import HTML
except ImportError:
    warnings.warn("Unable to import IPython.display.HTML")


def convert_pyrshow(pyr_coeffs, image_index=0, channel=0):
    r"""Wrapper that makes outputs of the steerable pyramids compatible
    with the display functions of pyrtools.
    Selects pyramid coefficients corresponding to 'image_index' out of
    the images in the batch, and to 'channel' out of the channel indexes
    (eg. RGB channels that undergo steerable pyramid independently)
    
    Parameters
    ----------
    pyr_coeffs : `dict`
                pyramid coefficients in the standard dictionary format as
                specified in Steerable_Pyramid_Freq
    image_index : `int` in [0, batch_size]
                  index of the image you would like to select from the batch
                  of coefficients
    channel: `int`
             index of channel to select for image display
             for grayscale images this will be 0.

    Examples
    --------
        >>> size = 32
        >>> signal = torch.randn(2, 3, size,size) # three images, each with three channels
        >>> SPF = po.simul.Steerable_Pyramid_Freq((size, size), order=3, height=3, is_complex=True, downsample=False)
        >>> pyr = SPF(signal)
        >>> pt.pyrshow(po.convert_pyrshow(pyr, 1, 2), is_complex=True, plot_complex='polar', zoom=3);
    """

    pyr_coeffvis = pyr_coeffs.copy()
    for k in pyr_coeffvis.keys():
        im = pyr_coeffvis[k][image_index, channel, ...]
        # imag and real component exist
        if im.shape[-1] == 2:
            pyr_coeffvis[k] = torch_complex_to_numpy(im)
        else:
            pyr_coeffvis[k] = to_numpy(im)

    return pyr_coeffvis


def clean_up_axes(ax, ylim=None, spines_to_remove=None, axes_to_remove=None):
    r"""Clean up an axis, as desired when making a stem plot of the representation

    Parameters
    ----------
    ax : `matplotlib.pyplot.axis`
        The axis to clean up.
    ylim : `tuple`, False, or None
        If a tuple, the y-limits to use for this plot. If None, we use the default, slightly adjusted so that the
        minimum is 0. If False, we do nothing.
    spines_to_remove : `list`
        Some combination of 'top', 'right', 'bottom', and 'left'. The spines we remove from the axis.
    axes_to_remove : `list`
        Some combination of 'x', 'y'. The axes to set as invisible.

    Returns
    -------
    ax : matplotlib.pyplot.axis
        The cleaned-up axis

    """
    if spines_to_remove is None:
        spines_to_remove = ['top', 'right', 'bottom']
    if axes_to_remove is None:
        axes_to_remove = ['x']

    if ylim is not None:
        if ylim:
            ax.set_ylim(ylim)
    else:
        ax.set_ylim((0, ax.get_ylim()[1]))
    if 'x' in axes_to_remove:
        ax.xaxis.set_visible(False)
    if 'y' in axes_to_remove:
        ax.yaxis.set_visible(False)
    for s in spines_to_remove:
        ax.spines[s].set_visible(False)
    return ax


def update_stem(stem_container, ydata):
    r"""Update the information in a stem plot

    We update the information in a single stem plot to match that given
    by ``ydata``. We update the position of the markers and and the
    lines connecting them to the baseline, but we don't change the
    baseline at all and assume that the xdata shouldn't change at all.

    This requires that the initial ``plt.stem`` be called with the
    argument ``use_line_collection=True``, as will be the default in
    matplotlib 3.3 (this improves efficiency, so you should do it
    anyway)

    Parameters
    ----------
    stem_container : `matplotlib.container.StemContainer`
        Single container for the artists created in a ``plt.stem``
        plot. It can be treated like a namedtuple ``(markerline,
        stemlines, baseline)``. In order to get this from an axis
        ``ax``, try ``ax.containers[0]`` (obviously if you have more
        than one container in that axis, it may not be the first one).
    ydata : array_like
        The new y-data to show on the plot. Importantly, must be the
        same length as the existing y-data.

    Returns
    -------
    stem_container : `matplotlib.container.StemContainer`
        The StemContainer containing the updated artists.

    """
    stem_container.markerline.set_ydata(ydata)
    try:
        segments = stem_container.stemlines.get_segments().copy()
    except AttributeError:
        raise Exception("We require that the initial stem plot be called with use_line_collection="
                        "True in order to correctly update it. This will significantly improve "
                        "performance as well.")
    for s, y in zip(segments, ydata):
        try:
            s[1, 1] = y
        except IndexError:
            # this happens when our segment array is 1x2 instead of 2x2,
            # which is the case when the data there is nan
            continue
    stem_container.stemlines.set_segments(segments)
    return stem_container


def rescale_ylim(axes, data):
    r"""rescale y-limits nicely

    We take the axes and set their limits to be ``(-y_max, y_max)``,
    where ``y_max=np.abs(data).max()``

    Parameters
    ----------
    axes : `list`
        A list of matplotlib axes to rescale
    data : array_like or dict
        The data to use when rescaling (or a dictiontary of those
        values)
    """
<<<<<<< HEAD
    def find_ymax(data):
        try:
            return np.abs(data).max()
        except RuntimeError:
            # then we need to call to_numpy on it because it needs to be
            # detached and converted to an array
            return np.abs(to_numpy(data)).max()
=======

>>>>>>> 6de88e6d
    try:
        y_max = find_ymax(data)
    except TypeError:
        # then this is a dictionary
        y_max = np.max([find_ymax(d) for d in data.values()])
    for ax in axes:
        ax.set_ylim((-y_max, y_max))


def convert_anim_to_html(anim):
    r"""convert a matplotlib animation object to HTML (for display)

    This is a simple little wrapper function that allows the animation
    to be displayed in a Jupyter notebook

    Parameters
    ----------
    anim : `matplotlib.animation.FuncAnimation`
        The animation object to convert to HTML
    """

    # to_html5_video will call savefig with a dpi kwarg, so our
    # custom figure class will raise a warning. we don't want to
    # worry people, so we go ahead and suppress it
    with warnings.catch_warnings():
        warnings.simplefilter("ignore", category=UserWarning)
        return HTML(anim.to_html5_video())


def clean_stem_plot(data, ax=None, title='', ylim=None, xvals=None):
    r"""convenience wrapper for plotting stem plots

    This plots the data, baseline, cleans up the axis, and sets the
    title

    Should not be called by users directly, but is a helper function for
    the various plot_representation() functions

    By default, stem plot would have a baseline that covers the entire
    range of the data. We want to be able to break that up visually (so
    there's a line from 0 to 9, from 10 to 19, etc), and passing xvals
    separately allows us to do that. If you want the default stem plot
    behavior, leave xvals as None.

    Parameters
    ----------
    data : `np.ndarray`
        The data to plot (as a stem plot)
    ax : `matplotlib.pyplot.axis` or `None`, optional
        The axis to plot the data on. If None, we plot on the current
        axis
    title : `str`, optional
        The title to put on the axis.
    ylim : `tuple` or `None`, optional
        If not None, the y-limits to use for this plot. If None, we
        use the default, slightly adjusted so that the minimum is 0
    xvals : `tuple` or `None`, optional
        A 2-tuple of lists, containing the start (``xvals[0]``) and stop
        (``xvals[1]``) x values for plotting. If None, we use the
        default stem plot behavior.

    Returns
    -------
    ax : `matplotlib.pyplot.axis`
        The axis with the plot

    Example
    -------
    We allow for breaks in the baseline value if we want to visually
    break up the plot, as we see below.

    ..plot::
      :include-source:

      import plenoptic as po
      import numpy as np
      import matplotlib.pyplot as plt
      # if ylim=None, as in this example, the minimum y-valuewill get
      # set to 0, so we want to make sure our values are all positive
      y = np.abs(np.random.randn(55))
      y[15:20] = np.nan
      y[35:40] = np.nan
      # we want to draw the baseline from 0 to 14, 20 to 34, and 40 to
      # 54, everywhere that we have non-NaN values for y
      xvals = ([0, 20, 40], [14, 34, 54])
      po.tools.display.clean_stem_plot(y,  xvals=xvals)
      plt.show()

    If we don't care about breaking up the x-axis, you can simply use
    the default xvals (``None``). In this case, this function will just
    clean up the plot a little bit

    ..plot::
      :include-source:

      import plenoptic as po
      import numpy as np
      import matplotlib.pyplot as plt
      # if ylim=None, as in this example, the minimum y-valuewill get
      # set to 0, so we want to make sure our values are all positive
      y = np.abs(np.random.randn(55))
      po.tools.display.clean_stem_plot(y)
      plt.show()

    """
    if ax is None:
        ax = plt.gca()
    if xvals is not None:
        basefmt = ' '
        ax.hlines(len(xvals[0])*[0], xvals[0], xvals[1], colors='C3', zorder=10)
    else:
        # this is the default basefmt value
        basefmt = None
    ax.stem(data, basefmt=basefmt, use_line_collection=True)
    ax = clean_up_axes(ax, ylim, ['top', 'right', 'bottom'])
    ax.set_title(title)
    return ax


def update_plot(axes, data, model=None, batch_idx=0):
    r"""Update the information in a stem plot or image

    This is used for creating an animation over time. In order to create
    the animation, we need to know how to update the matplotlib Artists,
    and this provides a simple way of doing that. It assumes the plot
    has been created by something like ``plot_representation``, which
    initializes all the artists.

    We take a list of axes containing the information to update (note
    that this is probably a subset of the total number of axes in the
    figure, if we're showing other information, as done by
    ``Metamer.animate``), as well as the data to show on these plots
    and, since these are both lists, iterate through them, updating as
    we go.

    In order for this to be used by ``FuncAnimation``, we need to return
    Artists, so we return a list of the relevant artists, either the
    ``markerline`` and ``stemlines`` from the ``StemContainer`` or the
    image artist, ``ax.images[0]``.

    If ``model`` is set, we try to call ``model.update_plot()`` (which
    must also return artists). If model doesn't have an ``update_plot``
    method, then we try to figure out how to update the axes ourselves,
    based on the shape of the data.

    If ``data`` contains multiple channels or is a dictionary with
    multiple keys, we assume that the different channels/keys each
    belong on a separate axis (and thus, the number of channels/keys and
    the number of entries in the ``axes`` list *must* be the same --
    this will throw a very strange warning otherwise).

    Parameters
    ----------
    axes : `list`
        A list of axes to update. We assume that these are the axes
        created by ``plot_representation`` and so contain stem plots
        in the correct order.
    data : `torch.Tensor` or `dict`
        The new data to plot.
    model : `torch.nn.Module` or `None`, optional
        A differentiable model that tells us how to plot ``data``. See
        above for behavior if ``None``.

    Returns
    -------
    artists : `list`
        A list of the artists used to update the information on the
        plots

    """
    artists = []
    axes = [ax for ax in axes if len(ax.containers) == 1 or len(ax.images) == 1]
    try:
        artists = model.update_plot(axes=axes, batch_idx=batch_idx, data=data)
    except AttributeError:
        if not isinstance(data, dict):
            data_dict = {}
            for i, d in enumerate(data.unbind(1)):
                # need to keep the shape the same because of how we
                # check for shape below (unbinding removes a dimension,
                # so we add it back)
                data_dict['%02d' % i] = d.unsqueeze(1)
            data = data_dict
        for ax, d in zip(axes, data.values()):
            d = to_numpy(d[batch_idx]).squeeze()
            if d.ndim == 1:
                sc = update_stem(ax.containers[0], d)
                artists.extend([sc.markerline, sc.stemlines])
            elif d.ndim == 2:
                image_artist = ax.images[0]
                image_artist.set_data(d)
                artists.append(image_artist)
    # make sure to always return a list
    if not isinstance(artists, list):
        artists = [artists]
    return artists


def plot_representation(model=None, data=None, ax=None, figsize=(5, 5), ylim=False, batch_idx=0,
                        title=''):
    r"""Helper function for plotting model representation

    We are trying to plot ``data`` on ``ax``, using
    ``model.plot_representation`` method, if it has it, and otherwise
    default to a function that makes sense based on the shape of ``data``.

    All of these arguments are optional, but at least some of them need
    to be set:

    - If ``model`` is ``None``, we fall-back to a type of plot based on
      the shape of ``data``. If it looks image-like, we'll use
      ``pyrtools.imshow`` and if it looks vector-like, we'll use
      ``plenoptic.clean_stem_plot``. If it's a dictionary, we'll assume
      each key, value pair gives the title and data to plot on a
      separate sub-plot.

    - If ``data`` is ``None``, we can only do something if
      ``model.plot_representation`` has some default behavior when
      ``data=None``; this is probably to plot its own ``representation``
      attribute. Thus, this will raise an Exception if both ``model``
      and ``data`` are ``None``, because we have no idea what to plot
      then.

    - If ``ax`` is ``None``, we create a one-subplot figure using
      ``figsize``. If ``ax`` is not ``None``, we therefore ignore
      ``figsize``.

    - If ``ylim`` is ``None``, we call ``rescale_ylim``, which sets the
      axes' y-limits to be ``(-y_max, y_max)``, where
      ``y_max=np.abs(data).max()``. If it's ``False``, we do nothing.

    Parameters
    ----------
    model : `torch.nn.Module` or None, optional
        A differentiable model that tells us how to plot ``data``. See
        above for behavior if ``None``.
    data : `array_like`, `dict`, or `None`, optional
        The data to plot. See above for behavior if ``None``.
    ax : matplotlib.pyplot.axis or None, optional
        The axis to plot on. See above for behavior if ``None``.
    figsize : `tuple`, optional
        The size of the figure to create. Ignored if ``ax`` is not
        ``None``.
    ylim : `tuple`, `None`, or `False`, optional
        If not None, the y-limits to use for this plot. See above for
        behavior if ``None``. If False, we do nothing.
    batch_idx : `int`, optional
        Which index to take from the batch dimension (the first one)
    title : `str`, optional
        The title to put above this axis. If you want no title, pass
        the empty string (``''``)

    Returns
    -------
    fig : matplotlib.figure.Figure
        The figure containing the plot

    """
    if ax is None:
        fig, ax = plt.subplots(1, 1, figsize=figsize)
    else:
        warnings.warn("ax is not None, so we're ignoring figsize...")
        fig = ax.figure
    try:
        # no point in passing figsize, because we've already created
        # and are passing an axis or are passing the user-specified one
        fig, axes = model.plot_representation(ylim=ylim, ax=ax, title=title,
                                              batch_idx=batch_idx,
                                              data=data)
    except AttributeError:
        if data is None:
            data = model.representation
        if not isinstance(data, dict):
            if title is None:
                title = 'Representation'
            data_dict = {}
            for i, d in enumerate(data.unbind(1)):
                # need to keep the shape the same because of how we
                # check for shape below (unbinding removes a dimension,
                # so we add it back)
                data_dict[title+'_%02d' % i] = d.unsqueeze(1)
            data = data_dict
        else:
            warnings.warn("data has keys, so we're ignoring title!")
        # want to make sure the axis we're taking over is basically invisible.
        ax = clean_up_axes(ax, False, ['top', 'right', 'bottom', 'left'], ['x', 'y'])
        axes = []
        if len(list(data.values())[0].shape) == 3:
            # then this is 'vector-like'
            gs = ax.get_subplotspec().subgridspec(min(4, len(data)),
                                                  int(np.ceil(len(data) / 4)))
            for i, (k, v) in enumerate(data.items()):
                ax = fig.add_subplot(gs[i % 4, i // 4])
                # only plot the specified batch, but plot each channel
                # in a separate call. there should probably only be one,
                # and if there's not you probably want to do things
                # differently
                for d in v[batch_idx]:
                    ax = clean_stem_plot(to_numpy(d), ax, k, ylim)
                axes.append(ax)
        elif len(list(data.values())[0].shape) == 4:
            # then this is 'image-like'
            gs = ax.get_subplotspec().subgridspec(int(np.ceil(len(data) / 4)),
                                                  min(4, len(data)))
            for i, (k, v) in enumerate(data.items()):
                ax = fig.add_subplot(gs[i // 4, i % 4])
                ax = clean_up_axes(ax, False, ['top', 'right', 'bottom', 'left'], ['x', 'y'])
                # only plot the specified batch
                pt.imshow(to_numpy(v[batch_idx]), title=k, ax=ax, vrange='indep0')
                axes.append(ax)
            # because we're plotting image data, don't want to change
            # ylim at all
            ylim = False
        else:
            raise Exception("Don't know what to do with data of shape %s" % data.shape)
    if ylim is None:
        if isinstance(data, dict):
            data = torch.cat(list(data.values()), dim=2)
        rescale_ylim(axes, data)
    return fig<|MERGE_RESOLUTION|>--- conflicted
+++ resolved
@@ -155,7 +155,6 @@
         The data to use when rescaling (or a dictiontary of those
         values)
     """
-<<<<<<< HEAD
     def find_ymax(data):
         try:
             return np.abs(data).max()
@@ -163,9 +162,6 @@
             # then we need to call to_numpy on it because it needs to be
             # detached and converted to an array
             return np.abs(to_numpy(data)).max()
-=======
-
->>>>>>> 6de88e6d
     try:
         y_max = find_ymax(data)
     except TypeError:
