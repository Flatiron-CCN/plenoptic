"""abstract synthesis super-class
"""
import abc
import re
import torch
from torch import optim
import numpy as np
import warnings
from ..tools.data import to_numpy, _find_min_int
from ..tools.optim import l2_norm
import matplotlib.pyplot as plt
from ..tools.display import rescale_ylim, plot_representation, update_plot, imshow
from matplotlib import animation
from ..simulate.models.naive import Identity
from tqdm.auto import tqdm
import dill
from ..tools.metamer_utils import RangeClamper


class Synthesis(metaclass=abc.ABCMeta):
    r"""Abstract super-class for synthesis methods

    All synthesis methods share a variety of similarities and thus need
    to have similar methods. Some of these can be implemented here and
    simply inherited, some of them will need to be different for each
    sub-class and thus are marked as abstract methods here

    Parameters
    ----------
    base_signal : torch.Tensor or array_like
        A 4d tensor, this is the image whose representation we wish to
        match. If this is not a tensor, we try to cast it as one.
    model : torch.nn.Module or function
        The visual model or metric to synthesize with. See `MAD_Competition`
        for details.
    loss_function : callable or None, optional
        the loss function to use to compare the representations of the
        models in order to determine their loss. Only used for the
        Module models, ignored otherwise. If None, we use the default:
        the element-wise 2-norm. See `MAD_Competition` notebook for more
        details
    model_kwargs : dict
        if model is a function (that is, you're using a metric instead
        of a model), then there might be additional arguments you want
        to pass it at run-time. Note that this means they will be passed
        on every call.

    """

    def __init__(self, base_signal, model, loss_function, model_kwargs={}, loss_function_kwargs={}):
        # this initializes all the attributes that are shared, though
        # they can be overwritten in the individual __init__() if
        # necessary

        if not isinstance(base_signal, torch.Tensor):
            base_signal = torch.tensor(base_signal, dtype=torch.float32)
        if base_signal.ndim != 4:
            raise ValueError("Synthesis expect base_signal to be 4d, but it is of shape"
                             f" {base_signal.shape} instead!")
        self.base_signal = base_signal
        self.seed = None
        self._rep_warning = False

        if loss_function is None:
            loss_function = l2_norm
        else:
            if not isinstance(model, torch.nn.Module):
                warnings.warn("Ignoring custom loss_function for model since it's a metric")

        # we handle models a little differently, so this is here
        if isinstance(model, torch.nn.Module):
            self.model = model

            def wrapped_loss_func(synth_rep, ref_rep, synth_img, ref_img):
                return loss_function(ref_rep=ref_rep, synth_rep=synth_rep, ref_img=ref_img,
                                     synth_img=synth_img, **loss_function_kwargs)
            self.loss_function = wrapped_loss_func
        else:
            self.model = Identity(model.__name__).to(base_signal.device)

            def wrapped_model(synth_rep, ref_rep, synth_img, ref_img):
                return model(synth_rep, ref_rep, **model_kwargs)
            self.loss_function = wrapped_model
            self._rep_warning = True

        self.base_representation = self.analyze(self.base_signal)
        self.synthesized_signal = None
        self.synthesized_representation = None
        self._optimizer = None
        self._scheduler = None

        self.loss = []
        self.gradient = []
        self.learning_rate = []
        self.pixel_change = []
        self._last_iter_synthesized_signal = None
        self.saved_representation = []
        self.saved_signal = []
        self.saved_signal_gradient = []
        self.saved_representation_gradient = []
        self.scales_loss = None
        self.scales = None
        self.scales_timing = None
        self.scales_finished = None
        self.coarse_to_fine = False
        self.store_progress = None

    def _set_seed(self, seed):
        """set the seed

        we call both ``torch.manual_seed()`` and ``np.random.seed()``

        we also set the ``self.seed`` attribute

        Parameters
        ----------
        seed : int
            the seed to set
        """
        self.seed = seed
        if seed is not None:
            # random initialization
            torch.manual_seed(seed)
            np.random.seed(seed)

    def _init_synthesized_signal(self, synthesized_signal_data, clamper=RangeClamper((0, 1)),
                                 clamp_each_iter=True):
        """initialize the synthesized image

        set the ``self.synthesized_signal`` attribute to be a parameter with
        the user-supplied data, making sure it's the right shape and
        calling clamper on it, if set

        also initialize the ``self.synthesized_representation`` attribute

        Parameters
        ----------
        synthesized_signal_data : torch.Tensor or array_like
            the data to use as the first synthesized_signal
        clamper : Clamper or None, optional
            will set ``self.clamper`` attribute to this, and if not
            None, will call ``clamper.clamp`` on synthesized_signal
        clamp_each_iter : bool, optional
            If True (and ``clamper`` is not ``None``), we clamp every
            iteration. If False, we only clamp at the very end, after
            the last iteration
        """
        self.synthesized_signal = torch.nn.Parameter(synthesized_signal_data, requires_grad=True)
        while self.synthesized_signal.ndimension() < 4:
            self.synthesized_signal.data = self.synthesized_signal.data.unsqueeze(0)
        self.clamper = clamper
        if self.clamper is not None:
            self.synthesized_signal.data = self.clamper.clamp(self.synthesized_signal.data)
        self.synthesized_representation = self.analyze(self.synthesized_signal)
        self.clamp_each_iter = clamp_each_iter

    def _init_ctf_and_randomizer(self, loss_thresh=1e-4, coarse_to_fine=False,
                                 loss_change_thresh=1e-2, loss_change_iter=50):
        """initialize stuff related to randomization and coarse-to-fine

        Parameters
        ----------
        loss_thresh : float, optional
            If the loss over the past ``loss_change_iter`` is less than
            ``loss_thresh``, we stop.
        coarse_to_fine : { 'together', 'separate', False}, optional
            If False, don't do coarse-to-fine optimization. Else, there
            are two options for how to do it:
            - 'together': start with the coarsest scale, then gradually
              add each finer scale. this is like blurring the objective
              function and then gradually adding details and is probably
              what you want.
            - 'separate': compute the gradient with respect to each
              scale separately (ignoring the others), then with respect
              to all of them at the end.
            (see above for more details on what's required of the model
            for this to work).
        loss_change_thresh : float, optional
            The threshold below which we consider the loss as unchanging and so
            should switch scales if `coarse_to_fine is not False`. Ignored
            otherwise.
        loss_change_iter : int, optional
            How many iterations back to check in order to see if the
            loss has stopped decreasing (for loss_change_thresh).

        """
        self.loss_thresh = loss_thresh
        self.loss_change_thresh = loss_change_thresh
        self.loss_change_iter = int(loss_change_iter)
        self.coarse_to_fine = coarse_to_fine
        if coarse_to_fine not in [False, 'separate', 'together']:
            raise Exception(f"Don't know how to handle value {coarse_to_fine}! Must be one of: "
                            "False, 'separate', 'together'")
        if coarse_to_fine:
            if self.scales is None:
                # this creates a new object, so we don't modify model.scales
                self.scales = [i for i in self.model.scales[:-1]]
                if coarse_to_fine == 'separate':
                    self.scales += [self.model.scales[-1]]
                self.scales += ['all']
                self.scales_timing = dict((k, []) for k in self.scales)
                self.scales_timing[self.scales[0]].append(0)
                self.scales_finished = []
                self.scales_loss = []
            # else, we're continuing a previous version and want to continue
        if loss_thresh >= loss_change_thresh:
            raise Exception("loss_thresh must be strictly less than loss_change_thresh, or things"
                            " get weird!")

    def _init_store_progress(self, store_progress, save_progress, save_path):
        """initialize store_progress-related attributes

        sets the ``self.save_progress``, ``self.store_progress``, and
        ``self.save_path`` attributes, as well as changing
        ``saved_signal, saved_representation, saved_signal_gradient,
        saved_representation_gradient`` attibutes all to lists so we can
        append to them. finally, adds first value to ``saved_signal`` and
        ``saved_representation``

        Parameters
        ----------
        store_progress : bool or int, optional
            Whether we should store the representation of the metamer
            and the metamer image in progress on every iteration. If
            False, we don't save anything. If True, we save every
            iteration. If an int, we save every ``store_progress``
            iterations (note then that 0 is the same as False and 1 the
            same as True). If True or int>0, ``self.saved_signal``
            contains the stored images, and ``self.saved_representation
            contains the stored representations.
        save_progress : bool or int, optional
            Whether to save the metamer as we go (so that you can check
            it periodically and so you don't lose everything if you have
            to kill the job / it dies before it finishes running). If
            True, we save to ``save_path`` every time we update the
            saved_representation. We attempt to save with the
            ``save_model_reduced`` flag set to True. If an int, we save
            every ``save_progress`` iterations. Note that this can end
            up actually taking a fair amount of time, especially for
            large numbers of iterations (and thus, presumably, larger
            saved history tensors) -- it's therefore recommended that
            you set this to a relatively large integer (say, one-tenth
            ``max_iter``) for the purposes of speeding up your
            synthesis.
        save_path : str, optional
            The path to save the synthesis-in-progress to (ignored if
            ``save_progress`` is False)

        """
        # python's implicit boolean-ness means we can do this! it will evaluate to False for False
        # and 0, and True for True and every int >= 1
        if store_progress is None and self.store_progress is not None:
            store_progress = self.store_progress
        if store_progress:
            if store_progress is True:
                store_progress = 1
            # if this is not the first time synthesize is being run for
            # this metamer object,
            # saved_signal/saved_representation(_gradient) will be
            # tensors instead of lists. This converts them back to lists
            # so we can use append. If it's the first time, they'll be
            # empty lists and this does nothing
            self.saved_signal = list(self.saved_signal)
            self.saved_representation = list(self.saved_representation)
            self.saved_signal_gradient = list(self.saved_signal_gradient)
            self.saved_representation_gradient = list(self.saved_representation_gradient)
            self.saved_signal.append(self.synthesized_signal.clone().to('cpu'))
            self.saved_representation.append(self.analyze(self.synthesized_signal).to('cpu'))
        else:
            if save_progress:
                raise Exception("Can't save progress if we're not storing it! If save_progress is"
                                " True, store_progress must be not False")
        if self.store_progress is not None and store_progress != self.store_progress:
            # we require store_progress to be the same because otherwise
            # the subsampling relationship between attrs that are stored
            # every iteration (loss, gradient, etc) and those that are
            # stored every store_progress iteration (e.g., saved_signal,
            # saved_representation) changes partway through and that's
            # annoying
            raise Exception("If you've already run synthesize() before, must re-run it with same"
                            f" store_progress arg. You passed {store_progress} instead of"
                            f" {self.store_progress} (True is equivalent to 1)")
        self.store_progress = store_progress
        self.save_progress = save_progress
        self.save_path = save_path

    def _check_nan_loss(self, loss):
        """check if loss is nan and, if so, return True

        This checks if loss is NaN and, if so, updates
        synthesized_signal/representation to be several iterations ago (so
        they're meaningful) and then returns True

        Parameters
        ----------
        loss : torch.Tensor
            the loss from the most recent iteration

        Returns
        -------
        is_nan : bool
            True if loss was nan, False otherwise

        """
        if np.isnan(loss.item()):
            warnings.warn("Loss is NaN, quitting out! We revert synthesized_signal / synthesized_"
                          "representation to our last saved values (which means this will "
                          "throw an IndexError if you're not saving anything)!")
            # need to use the -2 index because the last one will be
            # the one full of NaNs. this happens because the loss is
            # computed before calculating the gradient and updating
            # synthesized_signal; therefore the iteration where loss is
            # NaN is the one *after* the iteration where
            # synthesized_signal (and thus synthesized_representation)
            # started to have NaN values. this will fail if it hits
            # a nan before store_progress iterations (because then
            # saved_signal/saved_representation only has a length of
            # 1) but in that case, you have more severe problems
            self.synthesized_signal = torch.nn.Parameter(self.saved_signal[-2])
            self.synthesized_representation = self.saved_representation[-2]
            return True
        return False

    def _clamp_and_store(self, i):
        """clamp synthesized_signal and store/save, if appropriate

        these all happen together because they all happen ``with
        torch.no_grad()``

        if it's the right iteration, we update: ``saved_signal,
        saved_representation, saved_signal_gradient,
        saved_representation_gradient``

        Parameters
        ----------
        i : int
            the current iteration (0-indexed)

        Returns
        -------
        stored : bool
            True if we stored this iteration, False if not. Note that
            storing and saving can be separated (if both
            ``store_progress`` and ``save_progress`` are different
            integers, for example). This only reflects *storing*, not
            saving

        """
        stored = False
        with torch.no_grad():
            if self.clamper is not None and self.clamp_each_iter:
                self.synthesized_signal.data = self.clamper.clamp(self.synthesized_signal.data)

            # i is 0-indexed but in order for the math to work out we want to be checking a
            # 1-indexed thing against the modulo (e.g., if max_iter=10 and
            # store_progress=3, then if it's 0-indexed, we'll try to save this four times,
            # at 0, 3, 6, 9; but we just want to save it three times, at 3, 6, 9)
            if self.store_progress and ((i+1) % self.store_progress == 0):
                # want these to always be on cpu, to reduce memory use for GPUs
                self.saved_signal.append(self.synthesized_signal.clone().to('cpu'))
                # we do this instead of using
                # self.synthesized_representation because its size might
                # change over time (if we're doing coarse-to-fine), and
                # we want to be able to stack this
                self.saved_representation.append(self.analyze(self.synthesized_signal).to('cpu'))
                self.saved_signal_gradient.append(self.synthesized_signal.grad.clone().to('cpu'))
                self.saved_representation_gradient.append(self.synthesized_representation.grad.clone().to('cpu'))
                if self.save_progress is True:
                    self.save(self.save_path)
                stored = True
            if type(self.save_progress) == int and ((i+1) % self.save_progress == 0):
                self.save(self.save_path)
        return stored

    def _check_for_stabilization(self, i):
        r"""Check whether the loss has stabilized and, if so, return True

        We check whether the loss has stopped decreasing and return True
        if so.

        We rely on a handful of attributes to do this, and take the
        following steps:

        1. Check if we've been synthesizing for at least
           ``self.loss_change_iter`` iterations.

        2a. If so, check whether the absolute difference between the most
           recent loss and the loss ``self.loss_change_iter`` iterations
           ago is less than ``self.loss_thresh``.

        2b. If not, return False

        3a. If so, check whether coarse_to_fine is not False.

        3b. If not, return False

        4a. If so, check whether we're synthesizing with respect to all
           scales and have been doing so for at least
           ``self.loss_change_iter`` iterations.

        4b. If not, return True

        5a. If so, return True

        5b. If not, return False

        Parameters
        ----------
        i : int
            the current iteration (0-indexed)

        """
        if len(self.loss) > self.loss_change_iter:
            if abs(self.loss[-self.loss_change_iter] - self.loss[-1]) < self.loss_thresh:
                if self.coarse_to_fine:
                    # only break out if we've been doing for long enough
                    if self.scales[0] == 'all' and i - self.scales_timing['all'][0] > self.loss_change_iter:
                        return True
                else:
                    return True
        return False

    def _finalize_stored_progress(self):
        """stack the saved_* attributes

        if we were storing progress, stack the ``saved_representation,
        saved_signal, saved_signal_gradient,
        saved_representation_gradient`` attributes so they're a single
        tensor

        we can't stack the gradients if we used coarse-to-fine
        optimization, because then they'll be different shapes, so we
        have to keep them as a list

        """
        if self.clamper is not None:
            try:
                # setting the data directly avoids the issue of setting
                # a non-Parameter tensor where a tensor should be
                self.synthesized_signal.data = self.clamper.clamp(self.synthesized_signal.data)
                self.synthesized_representation.data = self.analyze(self.synthesized_signal).data
            except RuntimeError:
                # this means that we hit a NaN during optimization and
                # so self.synthesized_signal is on the cpu (since we're
                # copying from self.saved_imgae, which is always on the
                # cpu), whereas the model is on a different device. this
                # should be the same as self.base_signal.device
                # (unfortunatley we can't trust that self.model has a
                # device attribute), and so the following should hopefully work
                self.synthesized_signal.data = self.clamper.clamp(self.synthesized_signal.data.to(self.base_signal.device))
                self.synthesized_representation.data = self.analyze(self.synthesized_signal).data

        if self.store_progress:
            self.saved_representation = torch.stack(self.saved_representation)
            self.saved_signal = torch.stack(self.saved_signal)
            self.saved_signal_gradient = torch.stack(self.saved_signal_gradient)
            # we can't stack the gradients if we used coarse-to-fine
            # optimization, because then they'll be different shapes, so
            # we have to keep them as a list
            try:
                self.saved_representation_gradient = torch.stack(self.saved_representation_gradient)
            except RuntimeError:
                pass

    @abc.abstractmethod
    def synthesize(self, seed=0, max_iter=100, learning_rate=1, scheduler=True, optimizer='Adam',
                   optimizer_kwargs={}, clamper=RangeClamper((0, 1)),
                   clamp_each_iter=True, store_progress=False,
                   save_progress=False, save_path='synthesis.pt', loss_thresh=1e-4,
                   loss_change_iter=50, loss_change_thresh=1e-2,
                   coarse_to_fine=False, clip_grad_norm=False):
        r"""synthesize an image

        this is a skeleton of how synthesize() works, just to serve as a
        guide -- YOU SHOULD NOT CALL THIS FUNCTION.

        You should, however, copy the call signature and then add any
        extra arguments specific to the given synthesis method at the
        beginning

        FOLLOWING DOCUMENTATION APPLIES AS LONG AS YOU USE ALL THE ABOVE
        ARGUMENTS AND FOLLOW THE GENERAL STRUCTURE OUTLINED IN THIS
        FUNCTION

        Parameters
        ----------
        seed : int or None, optional
            Number with which to seed pytorch and numy's random number
            generators. If None, won't set the seed.
        max_iter : int, optinal
            The maximum number of iterations to run before we end
        learning_rate : float or None, optional
            The learning rate for our optimizer. None is only accepted
            if we're resuming synthesis, in which case we use the last
            learning rate from the previous instance.
        scheduler : bool, optional
            whether to initialize the scheduler or not. If False, the
            learning rate will never decrease.
        optimizer: {'GD', 'Adam', 'SGD', 'LBFGS', 'AdamW'}
            The choice of optimization algorithm. 'GD' is regular
            gradient descent.
        optimizer_kwargs : dict, optional
            Dictionary of keyword arguments to pass to the optimizer (in
            addition to learning_rate). What these should be depend on
            the specific optimizer you're using
        clamper : plenoptic.Clamper or None, optional
            Clamper makes a change to the image in order to ensure that
            it stays reasonable. The classic example (and default
            option) is making sure the range lies between 0 and 1, see
            plenoptic.RangeClamper for an example.
        clamp_each_iter : bool, optional
            If True (and ``clamper`` is not ``None``), we clamp every
            iteration. If False, we only clamp at the very end, after
            the last iteration
        store_progress : bool or int, optional
            Whether we should store the representation of the metamer
            and the metamer image in progress on every iteration. If
            False, we don't save anything. If True, we save every
            iteration. If an int, we save every ``store_progress``
            iterations (note then that 0 is the same as False and 1 the
            same as True).
        save_progress : bool or int, optional
            Whether to save the metamer as we go. If True, we save to
            ``save_path`` every ``store_progress`` iterations. If an int, we
            save every ``save_progress`` iterations. Note that this can end up
            actually taking a fair amount of time.
        save_path : str, optional
            The path to save the synthesis-in-progress to (ignored if
            ``save_progress`` is False)
        loss_thresh : float, optional
            If the loss over the past ``loss_change_iter`` has changed
            less than ``loss_thresh``, we stop.
        loss_change_iter : int, optional
            How many iterations back to check in order to see if the
            loss has stopped decreasing (for loss_change_thresh).
        loss_change_thresh : float, optional
            The threshold below which we consider the loss as unchanging and so
            should switch scales if `coarse_to_fine is not False`. Ignored
            otherwise.
        coarse_to_fine : { 'together', 'separate', False}, optional
            If False, don't do coarse-to-fine optimization. Else, there
            are two options for how to do it:
            - 'together': start with the coarsest scale, then gradually
              add each finer scale.
            - 'separate': compute the gradient with respect to each
              scale separately (ignoring the others), then with respect
              to all of them at the end.
            (see ``Metamer`` tutorial for more details).
        clip_grad_norm : bool or float, optional
            Clip the gradient norm to avoid issues with numerical overflow.
            Gradient norm will be clipped to the specified value (True is
            equivalent to 1).

        Returns
        -------
        synthesized_signal : torch.Tensor
            The synthesized image we've created
        synthesized_representation : torch.Tensor
            model's representation of this image

        """
        raise NotImplementedError("Synthesis.synthesize() should not be called!")
        # set the seed
        self._set_seed(seed)
        # initialize synthesized_signal -- how exactly you do this will
        # depend on the synthesis method
        self._init_synthesized_signal(synthesized_signal_data, clamper, clamp_each_iter)
        # initialize stuff related to coarse-to-fine and randomization
        self._init_ctf_and_randomizer(loss_thresh, coarse_to_fine,
                                      loss_change_thresh, loss_change_iter)
        # initialize the optimizer
        self._init_optimizer(optimizer, learning_rate, scheduler, clip_grad_norm,
                             optimizer_kwargs)
        # get ready to store progress
        self._init_store_progress(store_progress, save_progress)

        # initialize the progress bar...
        pbar = tqdm(range(max_iter))

        # and start synthesizing.
        for i in pbar:
            # this is an example, because this is the section that will
            # vary the most amongst synthesis methods
            loss, g, lr, pixel_change = self._optimizer_step(pbar)
            self.loss.append(loss.item())
            self.pixel_change.append(pixel_change.item())
            self.gradient.append(g.item())
            self.learning_rate.append(lr)

            # check if loss is nan
            if self._check_nan_loss(loss):
                break

            # clamp and update saved_* attrs
            self._clamp_and_store(i)

            if self._check_for_stabilization(i):
                break

        pbar.close()

        # finally, stack the saved_* attributes
        self._finalize_store_progress()

        # and return
        return self.synthesized_signal.data, self.synthesized_representation.data

    def analyze(self, x, **kwargs):
        r"""Analyze the image, that is, obtain the model's representation of it

        Any kwargs are passed to the model's forward method

        Parameters
        ----------
        x : torch.Tensor
            The image to analyze

        Returns
        -------
        y : torch.Tensor
            The model's representation of x
        """
        y = self.model(x, **kwargs)
        if isinstance(y, list):
            return torch.cat([s.squeeze().view(-1) for s in y]).unsqueeze(1)
        else:
            return y

    def objective_function(self, synth_rep, ref_rep, synth_img, ref_img):
        r"""Calculate the loss

        This is what we minimize. We call
        ``self.loss_function(ref_rep=ref_rep, synth_rep=synth_rep,
        ref_img=ref_img, synth_img=synth_img)`` -- by default, this is
        the L2-norm of the difference between the two representations:
        ``torch.norm(ref_rep - synth_rep, p=2)``.

        We have this as a separate method, instead of just using the
        attribute, in order to allow sub-classes to overwrite. For
        example, if you want to take this output and then do something
        else to it (like flip its sign or normalize it)

        Parameters
        ----------
        synth_rep : torch.Tensor
            model representation of the synthesized image
        ref_rep : torch.Tensor
            model representation of the reference image
        synth_img : torch.Tensor
            the synthesized image.
        ref_img : torch.Tensor
            the reference image

        Returns
        -------
        loss : torch.Tensor
            single-element tensor containing the L2-norm of the
            difference between x and y

        """
        return self.loss_function(ref_rep=ref_rep, synth_rep=synth_rep, ref_img=ref_img,
                                  synth_img=synth_img)

    def representation_error(self, iteration=None, **kwargs):
        r"""Get the representation error

        This is (synthesized_representation - base_representation). If
        ``iteration`` is not None, we use
        ``self.saved_representation[iteration]`` for
        synthesized_representation

        Any kwargs are passed through to self.analyze when computing the
        synthesized/base representation.

        Parameters
        ----------
        iteration: int or None, optional
            Which iteration to create the representation ratio for. If
            None, we use the current ``synthesized_representation``

        Returns
        -------
        torch.Tensor

        """
        if self._rep_warning:
            warnings.warn("Since at least one of your models is a metric, its representation_error"
                          " will be meaningless -- it will just show the pixel-by-pixel difference"
                          ". (Your loss is still meaningful, however, since it's the actual "
                          "metric)")
        if iteration is not None:
            synthesized_rep = self.saved_representation[iteration].to(self.base_representation.device)
        else:
            synthesized_rep = self.analyze(self.synthesized_signal, **kwargs)
        try:
            rep_error = synthesized_rep - self.base_representation
        except RuntimeError:
            # try to use the last scale (if the above failed, it's
            # because they were different shapes), but only if the user
            # didn't give us another scale to use
            if 'scales' not in kwargs.keys():
                kwargs['scales'] = [self.scales[-1]]
            rep_error = synthesized_rep - self.analyze(self.base_signal, **kwargs)
        return rep_error

    def _init_optimizer(self, optimizer, lr, scheduler=True, clip_grad_norm=False,
                        optimizer_kwargs={}):
        """Initialize the optimzer and learning rate scheduler

        This gets called at the beginning of synthesize() and can also
        be called at other moments to make sure we're using the original
        learning rate (e.g., when moving to a different scale for
        coarse-to-fine optimization).

        we also (optionally) initialize a learning rate scheduler which
        will reduce the LR on plateau by a factor of .5. To turn this
        behavior off, pass ``scheduler=False``

        optimizer options. each has some default arguments which are
        explained below. with the exception of ``'GD'``, each of these
        can be overwritten by values passed as ``optimizer_kwargs``:
        - 'GD': gradient descent, ``optim.SGD(nesterov=False,
          momentum=0, weight_decay=0)`` (these cannot be modified)
        - 'SGD': stochastic gradient descent, ``optim.SGD(nesterov=True,
          momentum=.8)``
        - 'LBFGS': limited-memory BFGS , ``optim.LBFGS(history_size=10,
          max_iter=4)``
        - 'Adam': Adam, ``optim.Adam(amsgrad=True)``
        - 'AdamW': AdamW, ``optim.AdamW(amsgrad=True)``

        Note that if you modify this function to take extra arguments, make
        sure to modify the line that creates _init_optimizer_kwargs and add it
        there. If you over-write this in a subclass, will also need to update
        _init_optimizer_kwargs to include additional arguments

        Parameters
        ----------
        optimizer : {'GD', 'SGD', 'LBFGS', 'Adam', 'AdamW'}
            the optimizer to initialize.
        lr : float or None
            The learning rate for our optimizer. None is only accepted
            if we're resuming synthesis, in which case we use the last
            learning rate from the previous instance.
        scheduler : bool, optional
            whether to initialize the scheduler or not. If False, the
            learning rate will never decrease. Setting this to True
            seems to improve performance, but it might be useful to turn
            it off in order to better work through what's happening
        clip_grad_norm : bool or float, optional
            If the gradient norm gets too large, the optimization can
            run into problems with numerical overflow. In order to avoid
            that, you can clip the gradient norm to a certain maximum by
            setting this to True or a float (if you set this to False,
            we don't clip the gradient norm). If True, then we use 1,
            which seems reasonable. Otherwise, we use the value set
            here.
        optimizer_kwargs :
            passed to the optimizer's initializer

        """
        # there's a weird scoping issue that happens if we don't copy the
        # dictionary, where it can accidentally persist across instances of the
        # object, which messes all sorts of things up
        optimizer_kwargs = optimizer_kwargs.copy()
        # if lr is None, we're resuming synthesis from earlier, and we
        # want to start with the last learning rate. however, we also
        # want to keep track of the initial learning rate, since we use
        # this for resetting the optimizer during coarse-to-fine
        # optimization. we thus also track the initial_learnig_rate...
        if lr is None:
            lr = self.learning_rate[-1]
            initial_lr = self.learning_rate[0]
        else:
            initial_lr = lr
        if optimizer == 'GD':
            # std gradient descent
            self._optimizer = optim.SGD([self.synthesized_signal], lr=lr, nesterov=False,
                                        momentum=0, weight_decay=0, **optimizer_kwargs)
        elif optimizer == 'SGD':
            for k, v in zip(['nesterov', 'momentum'], [True, .8]):
                if k not in optimizer_kwargs:
                    optimizer_kwargs[k] = v
            self._optimizer = optim.SGD([self.synthesized_signal], lr=lr, **optimizer_kwargs)
        elif optimizer == 'LBFGS':
            for k, v in zip(['history_size', 'max_iter'], [10, 4]):
                if k not in optimizer_kwargs:
                    optimizer_kwargs[k] = v
            self._optimizer = optim.LBFGS([self.synthesized_signal], lr=lr, **optimizer_kwargs)
            warnings.warn('This second order optimization method is more intensive')
        elif optimizer == 'Adam':
            if 'amsgrad' not in optimizer_kwargs:
                optimizer_kwargs['amsgrad'] = True
            self._optimizer = optim.Adam([self.synthesized_signal], lr=lr, **optimizer_kwargs)
        elif optimizer == 'AdamW':
            if 'amsgrad' not in optimizer_kwargs:
                optimizer_kwargs['amsgrad'] = True
            self._optimizer = optim.AdamW([self.synthesized_signal], lr=lr, **optimizer_kwargs)
        else:
            raise Exception("Don't know how to handle optimizer %s!" % optimizer)
        if scheduler:
            self._scheduler = optim.lr_scheduler.ReduceLROnPlateau(self._optimizer, 'min', factor=.5)
        else:
            self._scheduler = None
        if not hasattr(self, '_init_optimizer_kwargs'):
            # this will only happen the first time _init_optimizer gets
            # called, and ensures that we can always re-initilize the
            # optimizer to the same state (mainly used to make sure that
            # the learning rate gets reset when we change target during
            # coarse-to-fine optimization). note that we use the
            # initial_lr here
            init_optimizer_kwargs = {'optimizer': optimizer, 'lr': initial_lr,
                                     'scheduler': scheduler,
                                     'optimizer_kwargs': optimizer_kwargs}
            self._init_optimizer_kwargs = init_optimizer_kwargs
        if clip_grad_norm is True:
            self.clip_grad_norm = 1
        else:
            self.clip_grad_norm = clip_grad_norm

    def _closure(self):
        r"""An abstraction of the gradient calculation, before the optimization step.

        This enables optimization algorithms that perform several
        evaluations of the gradient before taking a step (ie. second
        order methods like LBFGS).

        Additionally, this is where:

        - ``synthesized_representation`` is updated, and thus any modifications
          to the analyze call (e.g., specifying `scale` kwarg for
          coarse-to-fine) should happen

        - ``loss.backward()`` is called

        """
        self._optimizer.zero_grad()
        analyze_kwargs = {}
        if self.coarse_to_fine:
            # if we've reached 'all', we act the same as if
            # coarse_to_fine was False
            if self.scales[0] != 'all':
                analyze_kwargs['scales'] = [self.scales[0]]
                # if 'together', then we also want all the coarser
                # scales
                if self.coarse_to_fine == 'together':
                    analyze_kwargs['scales'] += self.scales_finished
        self.synthesized_representation = self.analyze(self.synthesized_signal, **analyze_kwargs)
        base_rep = self.analyze(self.base_signal, **analyze_kwargs)
        if self.store_progress:
            self.synthesized_representation.retain_grad()

        synthesized_rep = self.synthesized_representation

        loss = self.objective_function(synthesized_rep, base_rep, self.synthesized_signal,
                                       self.base_signal)
        loss.backward(retain_graph=True)

        if self.clip_grad_norm:
            torch.nn.utils.clip_grad_norm_([self.synthesized_signal], self.clip_grad_norm)

        return loss

    def _optimizer_step(self, pbar=None, **kwargs):
        r"""Compute and propagate gradients, then step the optimizer to update synthesized_signal

        Parameters
        ----------
        pbar : tqdm.tqdm or None, optional
            A tqdm progress-bar, which we update with a postfix
            describing the current loss, gradient norm, and learning
            rate (it already tells us which iteration and the time
            elapsed). If None, then we don't display any progress
        kwargs :
            will also display in the progress bar's postfix

        Returns
        -------
        loss : torch.Tensor
            1-element tensor containing the loss on this step
        gradient : torch.Tensor
            1-element tensor containing the gradient on this step
        learning_rate : torch.Tensor
            1-element tensor containing the learning rate on this step
        pixel_change : torch.Tensor
            1-element tensor containing the max pixel change in
            synthesized_signal between this step and the last

        """
        self._last_iter_synthesized_signal = self.synthesized_signal.clone()
        postfix_dict = {}
        if self.coarse_to_fine:
            # the last scale will be 'all', and we never remove
            # it. Otherwise, check to see if it looks like loss has
            # stopped declining and, if so, switch to the next scale
            if (len(self.scales) > 1 and len(self.scales_loss) > self.loss_change_iter and
                abs(self.scales_loss[-1] - self.scales_loss[-self.loss_change_iter]) < self.loss_change_thresh and
                len(self.loss) - self.scales_timing[self.scales[0]][0] > self.loss_change_iter):
                self.scales_timing[self.scales[0]].append(len(self.loss)-1)
                self.scales_finished.append(self.scales.pop(0))
                self.scales_timing[self.scales[0]].append(len(self.loss))
                # reset scheduler and optimizer.
                self._init_optimizer(**self._init_optimizer_kwargs)
            # we have some extra info to include in the progress bar if
            # we're doing coarse-to-fine
            postfix_dict['current_scale'] = self.scales[0]
        loss = self._optimizer.step(self._closure)
        # we have this here because we want to do the above checking at
        # the beginning of each step, before computing the loss
        # (otherwise there's an error thrown because self.scales[-1] is
        # not the same scale we computed synthesized_representation using)
        if self.coarse_to_fine:
            postfix_dict['current_scale_loss'] = loss.item()
            # and we also want to keep track of this
            self.scales_loss.append(loss.item())
        g = self.synthesized_signal.grad.detach()
        # optionally step the scheduler
        if self._scheduler is not None:
            self._scheduler.step(loss.item())

        if self.coarse_to_fine and self.scales[0] != 'all':
            with torch.no_grad():
                tmp_im = self.synthesized_signal.detach().clone()
                full_synthesized_rep = self.analyze(tmp_im)
                loss = self.objective_function(full_synthesized_rep, self.base_representation,
                                               self.synthesized_signal, self.base_signal)
        else:
            loss = self.objective_function(self.synthesized_representation, self.base_representation,
                                           self.synthesized_signal, self.base_signal)

        pixel_change = torch.max(torch.abs(self.synthesized_signal - self._last_iter_synthesized_signal))
        # for display purposes, always want loss to be positive
        postfix_dict.update(dict(loss="%.4e" % abs(loss.item()),
                                 gradient_norm="%.4e" % g.norm().item(),
                                 learning_rate=self._optimizer.param_groups[0]['lr'],
                                 pixel_change=f"{pixel_change:.04e}", **kwargs))
        # add extra info here if you want it to show up in progress bar
        if pbar is not None:
            pbar.set_postfix(**postfix_dict)
        return loss, g.norm(), self._optimizer.param_groups[0]['lr'], pixel_change

    @abc.abstractmethod
    def save(self, file_path,
             attrs=['base_signal', 'base_representation',
                    'synthesized_signal', 'synthesized_representation']):
        r"""Save all relevant (non-model) variables in .pt file.

        This is an abstractmethod only because you need to specify which
        attributes to save. See ``metamer.save`` as an example, but the
        save method in your synthesis object should probably should have
        a line defining the attributes to save and then a call to
        ``super().save(file_path, attrs)``

        Note that if store_progress is True, this will probably be very
        large.

        Parameters
        ----------
        file_path : str
            The path to save the synthesis object to
        attrs : list
            List of strs containing the names of the attributes of this
            object to save.

        """
        save_dict = {}
        for k in attrs:
            attr = getattr(self, k)
            # detaching the tensors avoids some headaches like the
            # tensors having extra hooks or the like
            if isinstance(attr, torch.Tensor):
                attr = attr.detach()
            save_dict[k] = attr
        torch.save(save_dict, file_path, pickle_module=dill)

    @abc.abstractmethod
<<<<<<< HEAD
    def load(self, file_path, map_location=None,
             check_attributes=['base_signal', 'base_representation',
                               'loss_function'],
             objective_function_kwargs={},
=======
    def load(self, file_path, map_location='cpu',
             check_attributes=['base_signal', 'base_representation',
                               'loss_function'],
>>>>>>> 64731f70
             **pickle_load_args):
        r"""Load all relevant attributes from a .pt file.

        This should be called by an initialized ``Synthesis`` object -- we will
        ensure that the attributes in the ``check_attributes`` arg all match in
        the current and loaded object.

        Note that we check a ``loss_function`` in a special way (because
        comparing two python callables if very difficult): we compare the
        outputs on some random images.

        Note this operates in place and so doesn't return anything.

        Parameters
        ----------
        file_path : str
            The path to load the synthesis object from
        map_location : str, optional
            map_location argument to pass to ``torch.load``. If you save
            stuff that was being run on a GPU and are loading onto a
            CPU, you'll need this to make sure everything lines up
            properly. This should be structured like the str you would
            pass to ``torch.device``
        check_attributes : list, optional
            List of strings we ensure are identical in the current
            ``Synthesis`` object and the loaded one. Checking the model is
            generally not recommended, since it can be hard to do (checking
            callable objects is hard in Python) -- instead, checking the
            ``base_representation`` should ensure the model hasn't functinoally
            changed.
<<<<<<< HEAD
        objective_function_kwargs : dict, optional
            Additional arguments to pass to the objective function call.
=======
>>>>>>> 64731f70
        pickle_load_args :
            any additional kwargs will be added to ``pickle_module.load`` via
            ``torch.load``, see that function's docstring for details.

        Examples
        --------
        >>> metamer = po.synth.Metamer(img, model)
        >>> metamer.synthesize(max_iter=10, store_progress=True)
        >>> metamer.save('metamers.pt')
        >>> metamer_copy = po.synth.Metamer(img, model)
        >>> metamer_copy.load('metamers.pt')

        Note that you must create a new instance of the Synthesis object and
        *then* load.

        """
<<<<<<< HEAD
        tmp_dict = torch.load(file_path, map_location=map_location, pickle_module=dill)
=======
        tmp_dict = torch.load(file_path, map_location=map_location,
                              pickle_module=dill, **pickle_load_args)
>>>>>>> 64731f70
        for k in check_attributes:
            if not hasattr(self, k):
                raise Exception("All values of `check_attributes` should be attributes set at"
                                f" initialization, but got attr {k}!")
            if isinstance(getattr(self, k), torch.Tensor):
                # there are two ways this can fail -- the first is if they're
                # the same shape but different values and the second (in the
                # except block) are if they're different shapes.
                try:
                    if not torch.allclose(getattr(self, k), tmp_dict[k]):
                        raise Exception(f"Saved and initialized {k} are different! Initialized: {getattr(self, k)}"
                                        f", Saved: {tmp_dict[k]}, difference: {getattr(self, k) - tmp_dict[k]}")
                except RuntimeError:
<<<<<<< HEAD
                    if getattr(self, k).device != tmp_dict[k].device:
                        raise Exception(f"Attribute {k} are on different devices in saved and initialized versions!"
                                        f" Initialized: {getattr(self, k).device}, Saved: {tmp_dict[k].device}")
                    raise Exception(f"Attribute {k} have different shapes in saved and initialized versions!"
=======
                    raise Exception(f"Attribute {k} is a different shape in saved and initialized versions!"
>>>>>>> 64731f70
                                    f" Initialized: {getattr(self, k).shape}, Saved: {tmp_dict[k].shape}")
            elif k == 'loss_function':
                # it is very difficult to check python callables for equality
                # so, to get around that, we instead call the two loss
                # functions on the same set of representations and images, and
                # compare the outputs. loss functions, as we've defined them,
                # take the base and synthesized representation and image (the
                # image is present in case you want to e.g., penalize pixel
                # values outside some range); we have the base signal and
                # representation and generate random tensors to use as the
                # "synthesized one"
                img = torch.rand_like(self.base_signal)
                rep = torch.rand_like(self.base_representation)
                saved_loss = tmp_dict[k](rep, self.base_representation, img,
                                         self.base_signal)
                init_loss = self.loss_function(rep, self.base_representation,
                                               img, self.base_signal)
                if not torch.allclose(saved_loss, init_loss):
                    raise Exception("Saved and initialized loss_function are different! On base and random "
                                    f"representation got: Initialized: {init_loss}"
                                    f", Saved: {saved_loss}, difference: {init_loss-saved_loss}")
            else:
                if getattr(self, k) != tmp_dict[k]:
                    raise Exception(f"Saved and initialized {k} are different! Self: {getattr(self, k)}"
                                    f", Saved: {tmp_dict[k]}")
        for k, v in tmp_dict.items():
            setattr(self, k, v)

    @abc.abstractmethod
    def to(self, *args, attrs=[], **kwargs):
        r"""Moves and/or casts the parameters and buffers.

        Similar to ``save``, this is an abstract method only because you
        need to define the attributes to call to on.

        NOTE: We always call ``model.to(*args, **kwargs)`` (and thus
        ``'model'`` does not need to be in the ``attrs`` argument), but
        we only raise a Warning (not an Exception) if ``model`` does not
        have a ``to()`` method

        This can be called as

        .. function:: to(device=None, dtype=None, non_blocking=False)

        .. function:: to(dtype, non_blocking=False)

        .. function:: to(tensor, non_blocking=False)

        Its signature is similar to :meth:`torch.Tensor.to`, but only accepts
        floating point desired :attr:`dtype` s. In addition, this method will
        only cast the floating point parameters and buffers to :attr:`dtype`
        (if given). The integral parameters and buffers will be moved
        :attr:`device`, if that is given, but with dtypes unchanged. When
        :attr:`non_blocking` is set, it tries to convert/move asynchronously
        with respect to the host if possible, e.g., moving CPU Tensors with
        pinned memory to CUDA devices.

        .. note::
            This method modifies the module in-place.

        Args:
            device (:class:`torch.device`): the desired device of the parameters
                and buffers in this module
            dtype (:class:`torch.dtype`): the desired floating point type of
                the floating point parameters and buffers in this module
            tensor (torch.Tensor): Tensor whose dtype and device are the desired
                dtype and device for all parameters and buffers in this module
            attrs (:class:`list`): list of strs containing the attributes of
                this object to move to the specified device/dtype

        Returns:
            Module: self

        """
        try:
            self.model = self.model.to(*args, **kwargs)
        except AttributeError:
            warnings.warn("model has no `to` method, so we leave it as is...")
        for k in attrs:
            if hasattr(self, k):
                attr = getattr(self, k)
                if isinstance(attr, torch.Tensor):
                    attr = attr.to(*args, **kwargs)
                    if isinstance(getattr(self, k), torch.nn.Parameter):
                        attr = torch.nn.Parameter(attr)
                    setattr(self, k, attr)
                elif isinstance(attr, list):
                    setattr(self, k, [a.to(*args, **kwargs) for a in attr])
        return self

    def plot_representation_error(self, batch_idx=0, iteration=None, figsize=(5, 5), ylim=None,
                                  ax=None, title=None, as_rgb=False):
        r"""Plot distance ratio showing how close we are to convergence.

        We plot ``self.representation_error(iteration)``

        The goal is to use the model's ``plot_representation``
        method. However, in order for this to work, it needs to not only
        have that method, but a way to make a 'mock copy', a separate
        model that has the same initialization parameters, but whose
        representation we can set. For the VentralStream models, we can
        do this using their ``state_dict_reduced`` attribute. If we can't
        do this, then we'll fall back onto using ``plt.plot``

        In order for this to work, we also count on
        ``plot_representation`` to return the figure and the axes it
        modified (axes should be a list)

        Parameters
        ----------
        batch_idx : int, optional
            Which index to take from the batch dimension
        iteration: int or None, optional
            Which iteration to create the representation ratio for. If
            None, we use the current ``synthesized_representation``
        figsize : tuple, optional
            The size of the figure to create
        ylim : tuple or None, optional
            If not None, the y-limits to use for this plot. If None, we
            scale the y-limits so that it's symmetric about 0 with a
            limit of ``np.abs(representation_error).max()``
        ax : matplotlib.pyplot.axis or None, optional
            If not None, the axis to plot this representation on. If
            None, we create our own 1 subplot figure to hold it
        title : str, optional
            The title to put above this axis. If you want no title, pass
            the empty string (``''``)
        as_rgb : bool, optional
            The representation can be image-like with multiple channels, and we
            have no way to determine whether it should be represented as an RGB
            image or not, so the user must set this flag to tell us. It will be
            ignored if the representation doesn't look image-like or if the
            model has its own plot_representation_error() method. Else, it will
            be passed to `po.imshow()`, see that methods docstring for details.

        Returns
        -------
        fig : matplotlib.figure.Figure
            The figure containing the plot

        """
        representation_error = self.representation_error(iteration=iteration)
        return plot_representation(self.model, representation_error, ax, figsize, ylim,
                                   batch_idx, title, as_rgb)

    def plot_loss(self, iteration=None, figsize=(5, 5), ax=None, title='Loss', **kwargs):
        """Plot the synthesis loss.

        We plot ``self.loss`` over all iterations. We also plot a red
        dot at ``iteration``, to highlight the loss there. If
        ``iteration=None``, then the dot will be at the final iteration.

        Parameters
        ----------
        iteration : int or None, optional
            Which iteration to display. If None, the default, we show
            the most recent one. Negative values are also allowed.
        figsize : tuple, optional
            The size of the figure to create. Ignored if ax is not None
        ax : matplotlib.pyplot.axis or None, optional
            If not None, the axis to plot this representation on. If
            None, we create our own 1 subplot figure to hold it
        kwargs :
            passed to plt.semilogy

        Returns
        -------
        fig : matplotlib.pyplot.Figure
            The figure containing this plot

        """
        if iteration is None:
            loss_idx = len(self.loss) - 1
        else:
            if iteration < 0:
                # in order to get the x-value of the dot to line up,
                # need to use this work-around
                loss_idx = len(self.loss) + iteration
            else:
                loss_idx = iteration
        if ax is None:
            fig, ax = plt.subplots(1, 1, figsize=figsize)
        else:
            fig = ax.figure
        ax.semilogy(self.loss, **kwargs)
        try:
            ax.scatter(loss_idx, self.loss[loss_idx], c='r')
        except IndexError:
            # then there's no loss here
            pass
        ax.set_title(title)
        return fig

    def plot_synthesized_image(self, batch_idx=0, channel_idx=None, iteration=None, title=None,
                               figsize=(5, 5), ax=None, imshow_zoom=None, vrange=(0, 1)):
        """Show the synthesized image.

        You can specify what iteration to view by using the ``iteration`` arg.
        The default, ``None``, shows the final one.

        We use ``plenoptic.imshow`` to display the synthesized image and
        attempt to automatically find the most reasonable zoom value. You can
        override this value using the imshow_zoom arg, but remember that
        ``plenoptic.imshow`` is opinionated about the size of the resulting
        image and will throw an Exception if the axis created is not big enough
        for the selected zoom.

        Parameters
        ----------
        batch_idx : int, optional
            Which index to take from the batch dimension
        channel_idx : int or None, optional
            Which index to take from the channel dimension. If None, we assume
            image is RGB(A) and show all channels.
        iteration : int or None, optional
            Which iteration to display. If None, the default, we show
            the most recent one. Negative values are also allowed.
        title : str or None, optional
            The title for this subplot. If None, will use the class's
            name (e.g., Metamer, MADCompetition). If you want no title,
            set this equal to the empty str (``''``)
        figsize : tuple, optional
            The size of the figure to create. Ignored if ax is not None
        ax : matplotlib.pyplot.axis or None, optional
            If not None, the axis to plot this representation on. If
            None, we create our own 1 subplot figure to hold it
        imshow_zoom : None or float, optional
            How much to zoom in / enlarge the synthesized image, the ratio
            of display pixels to image pixels. If None (the default), we
            attempt to find the best value ourselves, but we cannot find a
            value <1. Else, if >1, must be an integer. If <1, must be 1/d where
            d is a a divisor of the size of the largest image.
        vrange : tuple or str, optional
            The vrange option to pass to ``pyrtools.imshow``. See that
            function for details

        Returns
        -------
        fig : matplotlib.pyplot.Figure
            The figure containing this plot

        """
        if iteration is None:
            image = self.synthesized_signal
        else:
            image = self.saved_signal[iteration]
        if batch_idx is None:
            raise Exception("batch_idx must be an integer!")
        # we're only plotting one image here, so if the user wants multiple
        # channels, they must be RGB
        if channel_idx is None and image.shape[1] > 1:
            as_rgb = True
        else:
            as_rgb = False
        if ax is None:
            fig, ax = plt.subplots(1, 1, figsize=figsize)
        else:
            fig = ax.figure
        if imshow_zoom is None:
            # image.shape[-2] is the height of the image
            imshow_zoom = ax.bbox.height // image.shape[-2]
            if imshow_zoom == 0:
                raise Exception("imshow_zoom would be 0, cannot display synthesized image! Enlarge"
                                " your figure")
        if title is None:
            title = self.__class__.__name__
        fig = imshow(image, ax=ax, title=title, zoom=imshow_zoom,
                     batch_idx=batch_idx, channel_idx=channel_idx,
                     vrange=vrange, as_rgb=as_rgb)
        ax.xaxis.set_visible(False)
        ax.yaxis.set_visible(False)
        return fig

    def plot_image_hist(self, batch_idx=0, channel_idx=None, iteration=None, figsize=(5, 5),
                        ylim=None, ax=None, **kwargs):
        r"""Plot histogram of target and matched image.

        As a way to check the distributions of pixel intensities and see
        if there's any values outside the allowed range

        Parameters
        ----------
        batch_idx : int, optional
            Which index to take from the batch dimension
        channel_idx : int or None, optional
            Which index to take from the channel dimension. If None, we use all
            channels (assumed use-case is RGB(A) images).
        iteration : int or None, optional
            Which iteration to display. If None, the default, we show
            the most recent one. Negative values are also allowed.
        figsize : tuple, optional
            The size of the figure to create. Ignored if ax is not None
        ylim : tuple or None, optional
            if tuple, the ylimit to set for this axis. If None, we leave
            it untouched
        ax : matplotlib.pyplot.axis or None, optional
            If not None, the axis to plot this representation on. If
            None, we create our own 1 subplot figure to hold it
        kwargs :
            passed to plt.hist

        Returns
        -------
        fig : matplotlib.pyplot.Figure
            The figure containing this plot

        """
        def _freedman_diaconis_bins(a):
            """Calculate number of hist bins using Freedman-Diaconis rule. copied from seaborn"""
            # From https://stats.stackexchange.com/questions/798/
            a = np.asarray(a)
            iqr = np.diff(np.percentile(a, [.25, .75]))[0]
            if len(a) < 2:
                return 1
            h = 2 * iqr / (len(a) ** (1 / 3))
            # fall back to sqrt(a) bins if iqr is 0
            if h == 0:
                return int(np.sqrt(a.size))
            else:
                return int(np.ceil((a.max() - a.min()) / h))

        kwargs.setdefault('alpha', .4)
        if iteration is None:
            image = self.synthesized_signal[batch_idx]
        else:
            image = self.saved_signal[iteration, batch_idx]
        base_signal = self.base_signal[batch_idx]
        if channel_idx is not None:
            image = image[channel_idx]
            base_signal = base_signal[channel_idx]
        if ax is None:
            fig, ax = plt.subplots(1, 1, figsize=figsize)
        else:
            fig = ax.figure
        image = to_numpy(image).flatten()
        base_signal = to_numpy(base_signal).flatten()
        ax.hist(image, bins=min(_freedman_diaconis_bins(image), 50),
                label='synthesized image', **kwargs)
        ax.hist(base_signal, bins=min(_freedman_diaconis_bins(image), 50),
                label='base image', **kwargs)
        ax.legend()
        if ylim is not None:
            ax.set_ylim(ylim)
        ax.set_title("Histogram of pixel values")
        return fig

    def _grab_value_for_comparison(self, value, batch_idx=0, channel_idx=None,
                                   iteration=None, scatter_subsample=1,
                                   **kwargs):
        """Grab and shape values for comparison plot.

        This grabs the appropriate batch_idx, channel_idx, and iteration from
        the saved representation or signal, respectively, and subsamples it if
        necessary.

        We then concatenate thema long the last dimension.

        Parameters
        ----------
        value : {'representation', 'signal'}
            Whether to compare the representations or signals
        batch_idx : int, optional
            Which index to take from the batch dimension
        channel_idx : int or None, optional
            Which index to take from the channel dimension. If None, we use all
            channels (assumed use-case is RGB(A) image).
        iteration : int or None, optional
            Which iteration to display. If None, the default, we show
            the most recent one. Negative values are also allowed.
        scatter_subsample : float, optional
            What percentage of points to plot. If less than 1, will select that
            proportion of the points to plot. Done to make visualization
            clearer. Note we don't do this randomly (so that animate looks
            reasonable).
        kwargs :
            passed to self.analyze

        Returns
        -------
        plot_vals : torch.Tensor
            4d tensor containing the base and synthesized value (indexed along
            last dimension). First two dims are dummy dimensions and will
            always have value 1 (update_plot needs them)

        """
        if value == 'representation':
            if iteration is not None:
                synthesized_val = self.saved_representation[iteration]
            else:
                synthesized_val = self.analyze(self.synthesized_signal, **kwargs)
            base_val = self.base_representation
        elif value == 'signal':
            if iteration is not None:
                synthesized_val = self.saved_signal[iteration]
            else:
                synthesized_val = self.synthesized_signal
            base_val = self.base_signal
        else:
            raise Exception(f"Don't know how to handle value {value}!")
        # if this is 4d, this will convert it to 3d (if it's 3d, nothing
        # changes)
        base_val = base_val.flatten(2, -1).cpu()
        synthesized_val = synthesized_val.flatten(2, -1).cpu()
        plot_vals = torch.stack((base_val, synthesized_val), -1)
        if scatter_subsample < 1:
            plot_vals = plot_vals[:, :, ::int(1/scatter_subsample)]
        plot_vals = plot_vals[batch_idx]
        if channel_idx is not None:
            plot_vals = plot_vals[channel_idx]
        else:
            plot_vals = plot_vals.flatten(0, 1)
        return plot_vals.unsqueeze(0).unsqueeze(0)


    def plot_value_comparison(self, value='representation', batch_idx=0,
                              channel_idx=None, iteration=None, figsize=(5, 5),
                              ax=None, func='scatter', hist2d_nbins=21,
                              hist2d_cmap='Blues', scatter_subsample=1,
                              **kwargs):
        """Plot comparison of base vs. synthesized representation or signal.

        Plotting representation is another way of visualizing the
        representation error, while plotting signal is similar to
        plot_image_hist, but allows you to see whether there's any pattern of
        individual correspondence.

        Parameters
        ----------
        value : {'representation', 'signal'}
            Whether to compare the representations or signals
        batch_idx : int, optional
            Which index to take from the batch dimension
        channel_idx : int or None, optional
            Which index to take from the channel dimension. If None, we use all
            channels (assumed use-case is RGB(A) image).
        iteration : int or None, optional
            Which iteration to display. If None, the default, we show
            the most recent one. Negative values are also allowed.
        figsize : tuple, optional
            The size of the figure to create. Ignored if ax is not None
        ax : matplotlib.pyplot.axis or None, optional
            If not None, the axis to plot this representation on. If
            None, we create our own 1 subplot figure to hold it
        func : {'scatter', 'hist2d'}, optional
            Whether to use a scatter plot or 2d histogram to plot this
            comparison. When there are many values (as often happens when
            plotting signal), then hist2d will be clearer
        hist2d_nbins: int, optional
            Number of bins between 0 and 1 to use for hist2d
        hist2d_cmap : str or matplotlib colormap, optional
            Colormap to use for hist2d
        scatter_subsample : float, optional
            What percentage of points to plot. If less than 1, will select that
            proportion of the points to plot. Done to make visualization
            clearer. Note we don't do this randomly (so that animate looks
            reasonable).
        kwargs :
            passed to self.analyze

        Returns
        -------
        fig : matplotlib.pyplot.Figure
            The figure containing this plot

        """
        if self._rep_warning and value=='representation':
            warnings.warn("Since at least one of your models is a metric, its representation"
                          " will be meaningless -- it will just show the pixel values"
                          ". (Your loss is still meaningful, however, since it's the actual "
                          "metric)")
        if ax is None:
            fig, ax = plt.subplots(1, 1, figsize=figsize, subplot_kw={'aspect': 1})
        else:
            fig = ax.figure
        plot_vals = to_numpy(self._grab_value_for_comparison(value, batch_idx,
                                                             channel_idx, iteration,
                                                             scatter_subsample,
                                                             **kwargs)).squeeze()
        if func == 'scatter':
            ax.scatter(plot_vals[..., 0], plot_vals[..., 1])
            ax.set(xlim=ax.get_ylim())
        elif func == 'hist2d':
            ax.hist2d(plot_vals[..., 0].flatten(), plot_vals[..., 1].flatten(),
                      bins=np.linspace(0, 1, hist2d_nbins),
                      cmap=hist2d_cmap, cmin=0)
        ax.set(ylabel=f'Synthesized {value}', xlabel=f'Base {value}')
        return fig

    def _setup_synthesis_fig(self, fig, axes_idx, figsize,
                             plot_synthesized_image=True, plot_loss=True,
                             plot_representation_error=True,
                             plot_image_hist=False, plot_rep_comparison=False,
                             plot_signal_comparison=False,
                             synthesized_image_width=1, loss_width=1,
                             representation_error_width=1, image_hist_width=1,
                             rep_comparison_width=1, signal_comparison_width=1):
        """Set up figure for plot_synthesis_status.

        Creates figure with enough axes for the all the plots you want. Will
        also create index in axes_idx for them if you haven't done so already.

        By default, all axes will be on the same row and have the same width.
        If you want them to be on different rows, will need to initialize fig
        yourself and pass that in. For changing width, change the corresponding
        *_width arg, which gives width relative to other axes. So if you want
        the axis for the representation_error plot to be twice as wide as the
        others, set representation_error_width=2.

        Parameters
        ----------
        fig : matplotlib.pyplot.Figure or None
            The figure to plot on or None. If None, we create a new figure
        axes_idx : dict
            Dictionary specifying which axes contains which type of plot,
            allows for more fine-grained control of the resulting figure.
            Probably only helpful if fig is also defined. Possible keys: image,
            loss, rep_error, hist, rep_comp, signal_comp, misc. Values should
            all be ints. If you tell this function to create a plot that doesn't
            have a corresponding key, we find the lowest int that is not
            already in the dict, so if you have axes that you want unchanged,
            place their idx in misc.
        figsize : tuple or None, optional
            The size of the figure to create. It may take a little bit of
            playing around to find a reasonable value. If None, we attempt to
            make our best guess, aiming to have relative width=1 correspond to 5
        plot_synthesized_image : bool, optional
            Whether to include axis for plot of the synthesized image or not.
        plot_loss : bool, optional
            Whether to include axis for plot of the loss or not.
        plot_representation_error : bool, optional
            Whether to include axis for plot of the representation ratio or not.
        plot_image_hist : bool, optional
            Whether to include axis for plot of the histograms of image pixel
            intensities or not.
        plot_rep_comparison : bool, optional
            Whether to include axis for plot of a scatter plot comparing the
            synthesized and base representation.
        plot_signal_comparison : bool, optional
            Whether to include axis for plot of the comparison of the
            synthesized and base signal.
        synthesized_image_width : float, optional
            Relative width of the axis for the synthesized image.
        loss_width : float, optional
            Relative width of the axis for loss plot.
        representation_error_width : float, optional
            Relative width of the axis for representation error plot.
        image_hist_width : float, optional
            Relative width of the axis for image pixel intensities histograms.
        rep_comparison_width : float, optional
            Relative width of the axis for representation comparison plot.
        signal_comparison_width : float, optional
            Relative width of the axis for signal comparison plot.

        Returns
        -------
        fig : matplotlib.pyplot.Figure
            The figure to plot on
        axes : array_like
            List or array of axes contained in fig
        axes_idx : dict
            Dictionary identifying the idx for each plot type

        """
        n_subplots = 0
        axes_idx = axes_idx.copy()
        width_ratios = []
        if plot_synthesized_image:
            n_subplots += 1
            width_ratios.append(synthesized_image_width)
            if 'image' not in axes_idx.keys():
                axes_idx['image'] = _find_min_int(axes_idx.values())
        if plot_loss:
            n_subplots += 1
            width_ratios.append(loss_width)
            if 'loss' not in axes_idx.keys():
                axes_idx['loss'] = _find_min_int(axes_idx.values())
        if plot_representation_error:
            n_subplots += 1
            width_ratios.append(representation_error_width)
            if 'rep_error' not in axes_idx.keys():
                axes_idx['rep_error'] = _find_min_int(axes_idx.values())
        if plot_image_hist:
            n_subplots += 1
            width_ratios.append(image_hist_width)
            if 'hist' not in axes_idx.keys():
                axes_idx['hist'] = _find_min_int(axes_idx.values())
        if plot_rep_comparison:
            n_subplots += 1
            width_ratios.append(rep_comparison_width)
            if 'rep_comp' not in axes_idx.keys():
                axes_idx['rep_comp'] = _find_min_int(axes_idx.values())
        if plot_signal_comparison:
            n_subplots += 1
            width_ratios.append(signal_comparison_width)
            if 'signal_comp' not in axes_idx.keys():
                axes_idx['signal_comp'] = _find_min_int(axes_idx.values())
        if fig is None:
            width_ratios = np.array(width_ratios)
            if figsize is None:
                # we want (5, 5) for each subplot, with a bit of room between
                # each subplot
                figsize = ((width_ratios*5).sum() + width_ratios.sum()-1, 5)
            width_ratios = width_ratios / width_ratios.sum()
            fig, axes = plt.subplots(1, n_subplots, figsize=figsize,
                                     gridspec_kw={'width_ratios': width_ratios})
            if n_subplots == 1:
                axes = [axes]
        else:
            axes = fig.axes
        return fig, axes, axes_idx

    def plot_synthesis_status(self, batch_idx=0, channel_idx=None, iteration=None,
                              figsize=None, ylim=None,
                              plot_synthesized_image=True, plot_loss=True,
                              plot_representation_error=True, imshow_zoom=None,
                              vrange=(0, 1), fig=None, plot_image_hist=False,
                              plot_rep_comparison=False,
                              plot_signal_comparison=False,
                              signal_comp_func='scatter',
                              signal_comp_subsample=.01, axes_idx={},
                              plot_representation_error_as_rgb=False,
                              width_ratios={}):
        r"""Make a plot showing synthesis status.

        We create several subplots to analyze this. By default, we create three
        subplots on a new figure: the first one contains the synthesized image,
        the second contains the loss, and the third contains the representation
        error.

        There are several optional additional plots: image_hist, rep_comparison, and
        signal_comparison:

        - image_hist contains a histogram of pixel values of the synthesized
          and base images.

        - rep_comparison is a scatter plot comparing the representation of the
          synthesized and base images.

        - signal_comparison is a scatter plot (by default) or 2d histogram (if
          signal_comp_func='hist2d') of the pixel values in the synthesized and
          base images.

        All of these (including the default plots) can be toggled using their
        corresponding boolean flags, and can be created separately using the
        method with the same name as the flag.

        You can specify what iteration to view by using the
        ``iteration`` arg. The default, ``None``, shows the final one.

        The loss plot shows the loss as a function of iteration for all
        iterations (even if we didn't save the representation or
        synthesized image at each iteration), with a red dot showing the
        location of the iteration.

        We use ``pyrtools.imshow`` to display the synthesized image and
        attempt to automatically find the most reasonable zoom
        value. You can override this value using the imshow_zoom arg,
        but remember that ``pyrtools.imshow`` is opinionated about the
        size of the resulting image and will throw an Exception if the
        axis created is not big enough for the selected zoom. We
        currently cannot shrink the image, so figsize must be big enough
        to display the image

        Parameters
        ----------
        batch_idx : int, optional
            Which index to take from the batch dimension
        channel_idx : int or None, optional
            Which index to take from the channel dimension. If None, we use all
            channels (assumed use-case is RGB(A) image).
        iteration : int or None, optional
            Which iteration to display. If None, the default, we show
            the most recent one. Negative values are also allowed.
        figsize : tuple or None, optional
            The size of the figure to create. It may take a little bit of
            playing around to find a reasonable value. If None, we attempt to
            make our best guess, aiming to have each axis be of size (5, 5)
        ylim : tuple or None, optional
            The ylimit to use for the representation_error plot. We pass
            this value directly to ``self.plot_representation_error``
        plot_synthesized_image : bool, optional
            Whether to plot the synthesized image or not.
        plot_loss : bool, optional
            Whether to plot the loss or not.
        plot_representation_error : bool, optional
            Whether to plot the representation ratio or not.
        imshow_zoom : None or float, optional
            How much to zoom in / enlarge the synthesized image, the ratio
            of display pixels to image pixels. If None (the default), we
            attempt to find the best value ourselves. Else, if >1, must
            be an integer.  If <1, must be 1/d where d is a a divisor of
            the size of the largest image.
        vrange : tuple or str, optional
            The vrange option to pass to ``pyrtools.imshow``. See that
            function for details
        fig : None or matplotlib.pyplot.Figure
            if None, we create a new figure. otherwise we assume this is
            an empty figure that has the appropriate size and number of
            subplots
        plot_image_hist : bool, optional
            Whether to plot the histograms of image pixel intensities or
            not.
        plot_rep_comparison : bool, optional
            Whether to plot a scatter plot comparing the synthesized and base
            representation.
        plot_signal_comparison : bool, optional
            Whether to plot the comparison of the synthesized and base
            signal.
        signal_comp_func : {'scatter', 'hist2d'}, optional
            Whether to use a scatter plot or 2d histogram to plot this signal
            comparison. When there are many values (as often happens), then
            hist2d will be clearer
        signal_comp_subsample : float, optional
            What percentage of signal points to plot. If less than 1, will
            randomly select that proportion of the points to plot. Done to make
            visualization clearer.
        axes_idx : dict, optional
            Dictionary specifying which axes contains which type of plot,
            allows for more fine-grained control of the resulting figure.
            Probably only helpful if fig is also defined. Possible keys: image,
            loss, rep_error, hist, rep_comp, signal_comp, misc. Values should
            all be ints. If you tell this function to create a plot that doesn't
            have a corresponding key, we find the lowest int that is not
            already in the dict, so if you have axes that you want unchanged,
            place their idx in misc.
        plot_representation_error_as_rgb : bool, optional
            The representation can be image-like with multiple channels, and we
            have no way to determine whether it should be represented as an RGB
            image or not, so the user must set this flag to tell us. It will be
            ignored if the representation doesn't look image-like or if the
            model has its own plot_representation_error() method. Else, it will
            be passed to `po.imshow()`, see that methods docstring for details.
        width_ratios : dict, optional
            By defualt, all plots axes will have the same width. To change
            that, specify their relative widths using keys of the format
            "{x}_width", where `x` in ['synthesized_image', 'loss',
            'representation_error', 'image_hist', 'rep_comparison',
            'signal_comparison']

        Returns
        -------
        fig : matplotlib.pyplot.Figure
            The figure containing this plot

        """
        if iteration is not None and not self.store_progress:
            raise Exception("synthesis() was run with store_progress=False, "
                            "cannot specify which iteration to plot (only"
                            " last one, with iteration=None)")
        if self.synthesized_signal.ndim not in [3, 4]:
            raise Exception("plot_synthesis_status() expects 3 or 4d data;"
                            "unexpected behavior will result otherwise!")
        fig, axes, axes_idx = self._setup_synthesis_fig(fig, axes_idx, figsize,
                                                        plot_synthesized_image,
                                                        plot_loss,
                                                        plot_representation_error,
                                                        plot_image_hist,
                                                        plot_rep_comparison,
                                                        plot_signal_comparison,
                                                        **width_ratios)

        def check_iterables(i, vals):
            for j in vals:
                try:
                    # then it's an iterable
                    if i in j:
                        return True
                except TypeError:
                    # then it's not an iterable
                    if i == j:
                        return True

        if plot_synthesized_image:
            self.plot_synthesized_image(batch_idx=batch_idx,
                                        channel_idx=channel_idx,
                                        iteration=iteration, title=None,
                                        ax=axes[axes_idx['image']],
                                        imshow_zoom=imshow_zoom, vrange=vrange)
        if plot_loss:
            self.plot_loss(iteration=iteration, ax=axes[axes_idx['loss']])
        if plot_representation_error:
            fig = self.plot_representation_error(batch_idx=batch_idx,
                                                 iteration=iteration,
                                                 ax=axes[axes_idx['rep_error']],
                                                 ylim=ylim,
                                                 as_rgb=plot_representation_error_as_rgb)
            # this can add a bunch of axes, so this will try and figure
            # them out
            new_axes = [i for i, _ in enumerate(fig.axes) if not
                        check_iterables(i, axes_idx.values())] + [axes_idx['rep_error']]
            axes_idx['rep_error'] = new_axes
        if plot_image_hist:
            fig = self.plot_image_hist(batch_idx=batch_idx,
                                       channel_idx=channel_idx,
                                       iteration=iteration,
                                       ax=axes[axes_idx['hist']])
        if plot_rep_comparison:
            fig = self.plot_value_comparison(value='representation',
                                             batch_idx=batch_idx,
                                             channel_idx=channel_idx,
                                             iteration=iteration,
                                             ax=axes[axes_idx['rep_comp']])
            # this can add some axes, so this will try and figure them out
            new_axes = [i for i, _ in enumerate(fig.axes) if not
                        check_iterables(i, axes_idx.values())] + [axes_idx['rep_comp']]
            axes_idx['rep_comp'] = new_axes
        if plot_signal_comparison:
            fig = self.plot_value_comparison(value='signal',
                                             batch_idx=batch_idx,
                                             channel_idx=channel_idx,
                                             iteration=iteration,
                                             ax=axes[axes_idx['signal_comp']],
                                             func=signal_comp_func,
                                             scatter_subsample=signal_comp_subsample)
        self._axes_idx = axes_idx
        return fig

    def animate(self, batch_idx=0, channel_idx=None, figsize=None,
                framerate=10, ylim='rescale', plot_synthesized_image=True,
                plot_loss=True, plot_representation_error=True,
                imshow_zoom=None, plot_data_attr=['loss'], rep_func_kwargs={},
                plot_image_hist=False, plot_rep_comparison=False,
                plot_signal_comparison=False, fig=None,
                signal_comp_func='scatter', signal_comp_subsample=.01,
                axes_idx={}, init_figure=True,
                plot_representation_error_as_rgb=False,
                width_ratios={}):
        r"""Animate synthesis progress.

        This is essentially the figure produced by
        ``self.plot_synthesis_status`` animated over time, for each stored
        iteration.

        We return the matplotlib FuncAnimation object. In order to view
        it in a Jupyter notebook, use the
        ``plenoptic.convert_anim_to_html(anim)`` function. In order to
        save, use ``anim.save(filename)`` (note for this that you'll
        need the appropriate writer installed and on your path, e.g.,
        ffmpeg, imagemagick, etc). Either of these will probably take a
        reasonably long amount of time.

        Parameters
        ----------
        batch_idx : int, optional
            Which index to take from the batch dimension
        channel_idx : int or None, optional
            Which index to take from the channel dimension. If None, we use all
            channels (assumed use-case is RGB(A) image).
        figsize : tuple or None, optional
            The size of the figure to create. It may take a little bit of
            playing around to find a reasonable value. If None, we attempt to
            make our best guess, aiming to have each axis be of size (5, 5)
        framerate : int, optional
            How many frames a second to display.
        ylim : str, None, or tuple, optional
            The y-limits of the representation_error plot (ignored if
            ``plot_representation_error`` arg is False).

            * If a tuple, then this is the ylim of all plots

            * If None, then all plots have the same limits, all
              symmetric about 0 with a limit of
              ``np.abs(representation_error).max()`` (for the initial
              representation_error)

            * If a string, must be 'rescale' or of the form 'rescaleN',
              where N can be any integer. If 'rescaleN', we rescale the
              limits every N frames (we rescale as if ylim = None). If
              'rescale', then we do this 10 times over the course of the
              animation

        plot_representation_error : bool, optional
            Whether to plot the representation ratio or not.
        imshow_zoom : int, float, or None, optional
            Either an int or an inverse power of 2, how much to zoom the
            images by in the plots we'll create. If None (the default), we
            attempt to find the best value ourselves.
        plot_data_attr : list, optional
            list of strs giving the names of the attributes with data
            plotted on the second subplot. this allows us to update
            whatever is in there if your plot_synthesis_status() plots
            something other than loss or if you plotted more than one
            attribute (e.g., MADCompetition plots two losses)
        rep_func_kwargs : dict, optional
            a dictionary of additional kwargs to pass through to the repeated
            calls to representation_error() or _grab_value_for_comparison()
            (for plotting representation error and representation comparison,
            respectively)
        plot_image_hist : bool, optional
            Whether to plot the histograms of image pixel intensities or
            not. Note that we update this in the most naive way possible
            (by clearing and replotting the values), so it might not
            look as good as the others and may take some time.
        plot_rep_comparison : bool, optional
            Whether to plot a scatter plot comparing the synthesized and base
            representation.
        plot_signal_comparison : bool, optional
            Whether to plot a 2d histogram comparing the synthesized and base
            representation. Note that we update this in the most naive way
            possible (by clearing and replotting the values), so it might not
            look as good as the others and may take some time.
        fig : plt.Figure or None, optional
            If None, create the figure from scratch. Else, should be an empty
            figure with enough axes (the expected use here is have same-size
            movies with different plots).
        signal_comp_func : {'scatter', 'hist2d'}, optional
            Whether to use a scatter plot or 2d histogram to plot this signal
            comparison. When there are many values (as often happens), then
            hist2d will be clearer
        signal_comp_subsample : float, optional
            What percentage of signal points to plot. If less than 1, will
            randomly select that proportion of the points to plot. Done to make
            visualization clearer.
        axes_idx : dict, optional
            Dictionary specifying which axes contains which type of plot,
            allows for more fine-grained control of the resulting figure.
            Probably only helpful if fig is also defined. Possible keys: image,
            loss, rep_error, hist, rep_comp, signal_comp, misc. Values should
            all be ints. If you tell this function to create a plot that doesn't
            have a corresponding key, we find the lowest int that is not
            already in the dict, so if you have axes that you want unchanged,
            place their idx in misc.
        init_figure : bool, optional
            If True, we call plot_synthesis_status to initialize the figure. If
            False, we assume fig has already been intialized with the proper
            plots (e.g., you already called plot_synthesis_status and are
            passing that figure as the fig argument). In this case, axes_idx
            must also be set and include keys for each of the included plots,
        plot_representation_error_as_rgb : bool, optional
            The representation can be image-like with multiple channels, and we
            have no way to determine whether it should be represented as an RGB
            image or not, so the user must set this flag to tell us. It will be
            ignored if the representation doesn't look image-like or if the
            model has its own plot_representation_error() method. Else, it will
            be passed to `po.imshow()`, see that methods docstring for details.
            since plot_synthesis_status normally sets it up for us
        width_ratios : dict, optional
            By defualt, all plots axes will have the same width. To change
            that, specify their relative widths using keys of the format
            "{x}_width", where `x` in ['synthesized_image', 'loss',
            'representation_error', 'image_hist', 'rep_comparison',
            'signal_comparison']

        Returns
        -------
        anim : matplotlib.animation.FuncAnimation
            The animation object. In order to view, must convert to HTML
            or save.

        """
        if not self.store_progress:
            raise Exception("synthesize() was run with store_progress=False,"
                            " cannot animate!")
        if self.saved_representation is not None and len(self.saved_signal) != len(self.saved_representation):
            raise Exception("saved_signal and saved_representation need to be the same length in "
                            "order for this to work!")
        if self.synthesized_signal.ndim not in [3, 4]:
            raise Exception("animate() expects 3 or 4d data; unexpected"
                            " behavior will result otherwise!")
        # every time we call synthesize(), store_progress gets one extra
        # element compared to loss. this uses that fact to figure out
        # how many times we've called sythesize())
        times_called = ((self.saved_signal.shape[0] * self.store_progress - len(self.loss)) //
                        self.store_progress)
        # which we use in order to pad out the end of plot_data so that
        # the lengths work out correctly (technically, should be
        # inserting this at the moments synthesize() was called, but I
        # don't know how to figure that out and the difference shouldn't
        # be noticeable except in extreme circumstances, e.g., you
        # called synthesize(max_iter=5) 100 times).

        plot_data = [getattr(self, d) + self.store_progress*times_called*[getattr(self, d)[-1]]
                     for d in plot_data_attr]
        if self.base_representation.ndimension() == 4:
            # we have to do this here so that we set the
            # ylim_rescale_interval such that we never rescale ylim
            # (rescaling ylim messes up an image axis)
            ylim = False
        try:
            if ylim.startswith('rescale'):
                try:
                    ylim_rescale_interval = int(ylim.replace('rescale', ''))
                except ValueError:
                    # then there's nothing we can convert to an int there
                    ylim_rescale_interval = int((self.saved_representation.shape[0] - 1) // 10)
                    if ylim_rescale_interval == 0:
                        ylim_rescale_interval = int(self.saved_representation.shape[0] - 1)
                ylim = None
            else:
                raise Exception("Don't know how to handle ylim %s!" % ylim)
        except AttributeError:
            # this way we'll never rescale
            ylim_rescale_interval = len(self.saved_signal)+1
        if init_figure:
            # initialize the figure
            fig = self.plot_synthesis_status(batch_idx=batch_idx, channel_idx=channel_idx,
                                             iteration=0, figsize=figsize, ylim=ylim,
                                             plot_loss=plot_loss,
                                             plot_representation_error=plot_representation_error,
                                             imshow_zoom=imshow_zoom, fig=fig,
                                             plot_synthesized_image=plot_synthesized_image,
                                             plot_image_hist=plot_image_hist,
                                             plot_signal_comparison=plot_signal_comparison,
                                             plot_rep_comparison=plot_rep_comparison,
                                             signal_comp_func=signal_comp_func,
                                             signal_comp_subsample=signal_comp_subsample,
                                             axes_idx=axes_idx,
                                             plot_representation_error_as_rgb=plot_representation_error_as_rgb,
                                             width_ratios=width_ratios)
            # plot_synthesis_status creates a hidden attribute, _axes_idx, a dict
            # which tells us which axes contains which plot
            axes_idx = self._axes_idx
        # grab the artists for the second plot (we don't need to do this
        # for the synthesized image or representation plot, because we
        # use the update_plot function for that)
        if plot_loss:
            scat = fig.axes[axes_idx['loss']].collections
        # can have multiple plots
        if plot_representation_error:
            try:
                rep_error_axes = [fig.axes[i] for i in axes_idx['rep_error']]
            except TypeError:
                # in this case, axes_idx['rep_error'] is not iterable and so is
                # a single value
                rep_error_axes = [fig.axes[axes_idx['rep_error']]]
        else:
            rep_error_axes = []
        # can also have multiple plots
        if plot_rep_comparison:
            try:
                rep_comp_axes = [fig.axes[i] for i in axes_idx['rep_comp']]
            except TypeError:
                # in this case, axes_idx['rep_comp'] is not iterable and so is
                # a single value
                rep_comp_axes = [fig.axes[axes_idx['rep_comp']]]
        else:
            rep_comp_axes = []

        if self.base_representation.ndimension() == 4:
            warnings.warn("Looks like representation is image-like, haven't fully thought out how"
                          " to best handle rescaling color ranges yet!")
            # replace the bit of the title that specifies the range,
            # since we don't make any promises about that. we have to do
            # this here because we need the figure to have been created
            for ax in rep_error_axes:
                ax.set_title(re.sub(r'\n range: .* \n', '\n\n', ax.get_title()))

        def movie_plot(i):
            artists = []
            if plot_synthesized_image:
                artists.extend(update_plot(fig.axes[axes_idx['image']],
                                           data=self.saved_signal[i],
                                           batch_idx=batch_idx))
            if plot_representation_error:
                representation_error = self.representation_error(iteration=i,
                                                                 **rep_func_kwargs)
                # we pass rep_error_axes to update, and we've grabbed
                # the right things above
                artists.extend(update_plot(rep_error_axes,
                                           batch_idx=batch_idx,
                                           model=self.model,
                                           data=representation_error))
                # again, we know that rep_error_axes contains all the axes
                # with the representation ratio info
                if ((i+1) % ylim_rescale_interval) == 0:
                    if self.base_representation.ndimension() == 3:
                        rescale_ylim(rep_error_axes,
                                     representation_error)
            if plot_image_hist:
                # this is the dumbest way to do this, but it's simple --
                # clearing the axes can cause problems if the user has, for
                # example, changed the tick locator or formatter. not sure how
                # to handle this best right now
                fig.axes[axes_idx['hist']].clear()
                self.plot_image_hist(batch_idx=batch_idx,
                                     channel_idx=channel_idx, iteration=i,
                                     ax=fig.axes[axes_idx['hist']])
            if plot_signal_comparison:
                if signal_comp_func == 'hist2d':
                    # this is the dumbest way to do this, but it's simple --
                    # clearing the axes can cause problems if the user has, for
                    # example, changed the tick locator or formatter. not sure how
                    # to handle this best right now
                    fig.axes[axes_idx['signal_comp']].clear()
                    self.plot_value_comparison(value='signal', batch_idx=batch_idx,
                                               channel_idx=channel_idx, iteration=i,
                                               ax=fig.axes[axes_idx['signal_comp']],
                                               func=signal_comp_func)
                else:
                    plot_vals = self._grab_value_for_comparison('signal',
                                                                batch_idx,
                                                                channel_idx, i,
                                                                signal_comp_subsample)
                    artists.extend(update_plot(fig.axes[axes_idx['signal_comp']],
                                               plot_vals))
            if plot_loss:
                # loss always contains values from every iteration, but
                # everything else will be subsampled
                for s, d in zip(scat, plot_data):
                    s.set_offsets((i*self.store_progress, d[i*self.store_progress]))
                artists.extend(scat)
            if plot_rep_comparison:
                plot_vals = self._grab_value_for_comparison('representation',
                                                            batch_idx, channel_idx,
                                                            i, **rep_func_kwargs)
                artists.extend(update_plot(rep_comp_axes, plot_vals))
            # as long as blitting is True, need to return a sequence of artists
            return artists


        # don't need an init_func, since we handle initialization ourselves
        anim = animation.FuncAnimation(fig, movie_plot, frames=len(self.saved_signal),
                                       blit=True, interval=1000./framerate, repeat=False)
        plt.close(fig)
        return anim<|MERGE_RESOLUTION|>--- conflicted
+++ resolved
@@ -973,16 +973,9 @@
         torch.save(save_dict, file_path, pickle_module=dill)
 
     @abc.abstractmethod
-<<<<<<< HEAD
     def load(self, file_path, map_location=None,
              check_attributes=['base_signal', 'base_representation',
                                'loss_function'],
-             objective_function_kwargs={},
-=======
-    def load(self, file_path, map_location='cpu',
-             check_attributes=['base_signal', 'base_representation',
-                               'loss_function'],
->>>>>>> 64731f70
              **pickle_load_args):
         r"""Load all relevant attributes from a .pt file.
 
@@ -1013,11 +1006,6 @@
             callable objects is hard in Python) -- instead, checking the
             ``base_representation`` should ensure the model hasn't functinoally
             changed.
-<<<<<<< HEAD
-        objective_function_kwargs : dict, optional
-            Additional arguments to pass to the objective function call.
-=======
->>>>>>> 64731f70
         pickle_load_args :
             any additional kwargs will be added to ``pickle_module.load`` via
             ``torch.load``, see that function's docstring for details.
@@ -1034,12 +1022,8 @@
         *then* load.
 
         """
-<<<<<<< HEAD
-        tmp_dict = torch.load(file_path, map_location=map_location, pickle_module=dill)
-=======
         tmp_dict = torch.load(file_path, map_location=map_location,
                               pickle_module=dill, **pickle_load_args)
->>>>>>> 64731f70
         for k in check_attributes:
             if not hasattr(self, k):
                 raise Exception("All values of `check_attributes` should be attributes set at"
@@ -1053,14 +1037,10 @@
                         raise Exception(f"Saved and initialized {k} are different! Initialized: {getattr(self, k)}"
                                         f", Saved: {tmp_dict[k]}, difference: {getattr(self, k) - tmp_dict[k]}")
                 except RuntimeError:
-<<<<<<< HEAD
                     if getattr(self, k).device != tmp_dict[k].device:
                         raise Exception(f"Attribute {k} are on different devices in saved and initialized versions!"
                                         f" Initialized: {getattr(self, k).device}, Saved: {tmp_dict[k].device}")
                     raise Exception(f"Attribute {k} have different shapes in saved and initialized versions!"
-=======
-                    raise Exception(f"Attribute {k} is a different shape in saved and initialized versions!"
->>>>>>> 64731f70
                                     f" Initialized: {getattr(self, k).shape}, Saved: {tmp_dict[k].shape}")
             elif k == 'loss_function':
                 # it is very difficult to check python callables for equality
