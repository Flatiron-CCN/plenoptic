--- conflicted
+++ resolved
@@ -1,10 +1,6 @@
 import torch
 import warnings
-<<<<<<< HEAD
-from tqdm import tqdm
-=======
 from tqdm.auto import tqdm
->>>>>>> 64731f70
 import dill
 import pyrtools as pt
 from .synthesis import Synthesis
@@ -1036,11 +1032,7 @@
                   'coarse_to_fine']
         super().save(file_path, attrs)
 
-<<<<<<< HEAD
     def load(self, file_path, map_location=None, **pickle_load_args):
-=======
-    def load(self, file_path, map_location='cpu', **pickle_load_args):
->>>>>>> 64731f70
         r"""Load all relevant stuff from a .pt file.
 
         This should be called by an initialized ``MADComptetion`` object -- we
@@ -1098,10 +1090,6 @@
         super().load(file_path, map_location,
                      ['base_signal', 'base_representation_1',
                       'base_representation_2'],
-<<<<<<< HEAD
-                     objective_function_kwargs={'norm_loss': False},
-=======
->>>>>>> 64731f70
                      **pickle_load_args)
         synth_target = self.synthesis_target
         if '1' in synth_target:
