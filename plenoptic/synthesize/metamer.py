--- conflicted
+++ resolved
@@ -349,11 +349,7 @@
                  'saved_signal_gradient', 'saved_representation_gradient']
         return super().to(*args, attrs=attrs, **kwargs)
 
-<<<<<<< HEAD
     def load(self, file_path, map_location=None, **pickle_load_args):
-=======
-    def load(self, file_path, map_location='cpu', **pickle_load_args):
->>>>>>> 64731f70
         r"""Load all relevant stuff from a .pt file.
 
         This should be called by an initialized ``Metamer`` object -- we will
