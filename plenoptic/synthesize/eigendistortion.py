from typing import Tuple, List, Callable, Union, Optional
import warnings
from typing_extensions import Literal

import matplotlib.pyplot
from matplotlib.figure import Figure
import numpy as np
import torch
from torch import Tensor
from tqdm.auto import tqdm

from .autodiff import jacobian, vector_jacobian_product, jacobian_vector_product
from ..tools.display import imshow
from ..tools.validate import validate_input, validate_model


def fisher_info_matrix_vector_product(
    y: Tensor, x: Tensor, v: Tensor, dummy_vec: Tensor
) -> Tensor:
    r"""Compute Fisher Information Matrix Vector Product: :math:`Fv`

    Parameters
    ----------
    y
        Output tensor with gradient attached
    x
        Input tensor with gradient attached
    v
        The vectors with which to compute Fisher vector products
    dummy_vec
        Dummy vector for Jacobian vector product trick

    Returns
    -------
    Fv
        Vector, Fisher vector product

    Notes
    -----
    Under white Gaussian noise assumption, :math:`F` is matrix multiplication of Jacobian transpose and Jacobian:
    :math:`F = J^T J`. Hence:
    :math:`Fv = J^T (Jv)`
    """
    Jv = jacobian_vector_product(y, x, v, dummy_vec)
    Fv = vector_jacobian_product(y, x, Jv, detach=True)

    return Fv


def fisher_info_matrix_eigenvalue(
    y: Tensor, x: Tensor, v: Tensor, dummy_vec: Optional[Tensor] = None
) -> Tensor:
    r"""Compute the eigenvalues of the Fisher Information Matrix corresponding to eigenvectors in v
    :math:`\lambda= v^T F v`
    """
    if dummy_vec is None:
        dummy_vec = torch.ones_like(y, requires_grad=True)

    Fv = fisher_info_matrix_vector_product(y, x, v, dummy_vec)

    # compute eigenvalues for all vectors in v
    lambduh = torch.stack([a.dot(b) for a, b in zip(v.T, Fv.T)])
    return lambduh


class Eigendistortion:
    r"""Synthesis object to compute eigendistortions induced by a model on a given input image.

    Parameters
    -----------
    image
        torch.Size(batch=1, channel, height, width). We currently do not support batches of images,
        as each image requires its own optimization.
    model
        torch model with defined forward and backward operations

    Attributes
    ----------
    batch_size: int
    n_channels: int
    im_height: int
    im_width: int
    jacobian: Tensor
        Is only set when :func:`synthesize` is run with ``method='exact'``. Default to ``None``.
    eigendistortions: Tensor
        Tensor of eigendistortions (eigenvectors of Fisher matrix) with Size((n_distortions, n_channels, h, w)).
    eigenvalues: Tensor
        Tensor of eigenvalues corresponding to each eigendistortion, listed in decreasing order.
    eigenindex: listlike
        Index of each eigenvector/eigenvalue.

<<<<<<< HEAD
=======
    Parameters
    ----------
    base_signal
        Image, torch.Size(batch=1, channel, height, width). We currently do not support batches of images,
        as each image requires its own optimization.
    model
        Torch model with defined forward and backward operations.

>>>>>>> 6c69ee9c
    Notes
    -----
    This is a method for comparing image representations in terms of their ability to explain perceptual sensitivity
    in humans. It estimates eigenvectors of the FIM. A model, :math:`y = f(x)`, is a deterministic (and differentiable)
    mapping from the input pixels :math:`x \in \mathbb{R}^n` to a mean output response vector :math:`y\in \mathbb{
    R}^m`, where we assume additive white Gaussian noise in the response space.
    The Jacobian matrix at x is:
        :math:`J(x) = J = dydx`,       :math:`J\in\mathbb{R}^{m \times n}` (ie. output_dim x input_dim)
    is the matrix of all first-order partial derivatives of the vector-valued function f.
    The Fisher Information Matrix (FIM) at x, under white Gaussian noise in the response space, is:
        :math:`F = J^T J`
    It is a quadratic approximation of the discriminability of distortions relative to :math:`x`.

    References
    ----------
    .. [1] Berardino, A., Laparra, V., Ballé, J. and Simoncelli, E., 2017.
           Eigen-distortions of hierarchical representations. In Advances in
           neural information processing systems (pp. 3530-3539).
           http://www.cns.nyu.edu/pub/lcv/berardino17c-final.pdf
           http://www.cns.nyu.edu/~lcv/eigendistortions/

    """

    def __init__(self, image: Tensor, model: torch.nn.Module):
        validate_input(image, no_batch=True)
        validate_model(model)

        (
            self.batch_size,
            self.n_channels,
            self.im_height,
            self.im_width,
        ) = image.shape

        self.model = model
        # flatten and attach gradient and reshape to image
        self._input_flat = image.flatten().unsqueeze(1).requires_grad_(True)

        self.image = self._input_flat.view(*image.shape)
        image_representation = self.model(self.image)

        if len(image_representation) > 1:
            self._representation_flat = torch.cat(
                [s.squeeze().view(-1) for s in image_representation]
            ).unsqueeze(1)
        else:
            self._representation_flat = (
                image_representation.squeeze().view(-1).unsqueeze(1)
            )

        print(
            f"\nInitializing Eigendistortion -- "
            f"Input dim: {len(self._input_flat.squeeze())} | Output dim: {len(self._representation_flat.squeeze())}"
        )

        self.jacobian = None

        self.eigendistortions = None
        self.eigenvalues = None
        self.eigenindex = None

    @classmethod
    def load(
        file_path, model_constructor=None, map_location="cpu", **state_dict_kwargs
    ):
        # TODO attribute name *****
        raise NotImplementedError

    def save(
        self,
        file_path,
        save_model_reduced=False,
        attrs=["model"],
        model_attr_names=["model"],
    ):
        # TODO
        raise NotImplementedError

    def to(self, *args, attrs=[], **kwargs):
        """Send attrs to specified device. See docstring of Synthesis.to()"""
        # TODO
        raise NotImplementedError

    def synthesize(
        self,
        method: Literal["exact", "power", "randomized_svd"] = "power",
        k: int = 1,
        max_steps: int = 1000,
        p: int = 5,
        q: int = 2,
        tol: float = 1e-7,
    ) -> Tuple[Tensor, Tensor, Tensor]:
        r"""Compute eigendistortions of Fisher Information Matrix with given input image.

        Parameters
        ----------
        method
            Eigensolver method. Jacobian tries to do eigendecomposition directly (
            not recommended for very large inputs). 'power' (default) uses the power method to compute first and
            last eigendistortions, with maximum number of iterations dictated by n_steps. 'randomized_svd' uses
            randomized SVD to approximate the top k eigendistortions and their corresponding eigenvalues.
        k
            How many vectors to return using block power method or svd.
        max_steps
            Maximum number of steps to run for ``method='power'`` in eigenvalue computation. Ignored
            for other methods.
        p
            Oversampling parameter for randomized SVD. k+p vectors will be sampled, and k will be returned. See
            docstring of ``_synthesize_randomized_svd`` for more details including algorithm reference.
        q
            Matrix power parameter for randomized SVD. This is an effective trick for the algorithm to converge to
            the correct eigenvectors when the eigenspectrum does not decay quickly. See
            ``_synthesize_randomized_svd`` for more details including algorithm reference.
        tol
            Tolerance for error criterion in power iteration.

        Returns
        -------
        eigendistortions
            Eigenvectors of the Fisher Information Matrix, ordered by eigenvalue. This tensor points to
            the `eigendistortions` attribute of the object. Tensor has Size((num_distortions,
            num_channels, img_height, img_width)).
        eigenvalues
            Eigenvalues corresponding to each eigendistortion, listed in decreasing order. This tensor points to the
            `eigenvalues` attribute of the object.
        eigenindex: Tensor
            Index of each eigendistortion/eigenvalue. This points to the `eigenindex` attribute of the
            object.
        """

        assert method in [
            "power",
            "exact",
            "randomized_svd",
        ], "method must be in {'power', 'exact', 'randomized_svd'}"

        if (
            method == "exact"
            and self._representation_flat.size(0) * self._input_flat.size(0) > 1e6
        ):
            warnings.warn(
                "Jacobian > 1e6 elements and may cause out-of-memory. Use method =  {'power', 'randomized_svd'}."
            )

        if method == "exact":  # compute exact Jacobian
            print(f"Computing all eigendistortions")
            eig_vals, eig_vecs = self._synthesize_exact()
            eig_vecs = self._vector_to_image(eig_vecs.detach())
            eig_vecs_ind = torch.arange(len(eig_vecs))

        elif method == "randomized_svd":
            print(f"Estimating top k={k} eigendistortions using randomized SVD")
            lmbda_new, v_new, error_approx = self._synthesize_randomized_svd(
                k=k, p=p, q=q
            )
            eig_vecs = self._vector_to_image(v_new.detach())
            eig_vals = lmbda_new.squeeze()
            eig_vecs_ind = torch.arange(k)

            # display the approximate estimation error of the range space
            print(
                f"Randomized SVD complete! Estimated spectral approximation error = {error_approx:.2f}"
            )

        else:  # method == 'power'

            assert max_steps > 0, "max_steps must be greater than zero"

            lmbda_max, v_max = self._synthesize_power(
                k=k, shift=0.0, tol=tol, max_steps=max_steps
            )
            lmbda_min, v_min = self._synthesize_power(
                k=k, shift=lmbda_max[0], tol=tol, max_steps=max_steps
            )
            n = v_max.shape[0]

            eig_vecs = self._vector_to_image(torch.cat((v_max, v_min), dim=1).detach())
            eig_vals = torch.cat([lmbda_max, lmbda_min]).squeeze()
            eig_vecs_ind = torch.cat((torch.arange(k), torch.arange(n - k, n)))

        # reshape to (n x num_chans x h x w)
        self.eigendistortions = torch.stack(eig_vecs, 0) if len(eig_vecs) != 0 else []

        self.eigenvalues = torch.abs(eig_vals.detach())
        self.eigenindex = eig_vecs_ind

        return (
            self.eigendistortions,
            self.eigenvalues,
            self.eigenindex,
        )

    def _vector_to_image(self, vecs: Tensor) -> List[Tensor]:
        r"""Reshapes eigenvectors back into correct image dimensions.

        Parameters
        ----------
        vecs
            Eigendistortion tensor with ``torch.Size([N, num_distortions])``. Each distortion will be reshaped into the
            original image shape and placed in a list.

        Returns
        -------
        imgs
            List of Tensor images, each with ``torch.Size(img_height, im_width)``.
        """

        imgs = [
            vecs[:, i].reshape((self.n_channels, self.im_height, self.im_width))
            for i in range(vecs.shape[1])
        ]
        return imgs

    def compute_jacobian(self) -> Tensor:
        r"""Calls autodiff.jacobian and returns jacobian. Will throw error if input too big.

        Returns
        -------
        J
            Jacobian of representation wrt input.
        """
        if self.jacobian is None:
            J = jacobian(self._representation_flat, self._input_flat)
            self.jacobian = J
        else:
            print("Jacobian already computed, returning self.jacobian")
            J = self.jacobian

        return J

    def _synthesize_exact(self) -> Tuple[Tensor, Tensor]:
        r"""Eigendecomposition of explicitly computed Fisher Information Matrix.

        To be used when the input is small (e.g. less than 70x70 image on cluster or 30x30 on your own machine). This
        method obviates the power iteration and its related algorithms (e.g. Lanczos). This method computes the
        Fisher Information Matrix by explicitly computing the Jacobian of the representation wrt the input.

        Returns
        -------
        eig_vals
            Eigenvalues in decreasing order.
        eig_vecs
            Eigenvectors in 2D tensor, whose cols are eigenvectors (i.e. eigendistortions) corresponding to eigenvalues.
        """

        J = self.compute_jacobian()
        F = J.T @ J
        eig_vals, eig_vecs = torch.linalg.eigh(F, UPLO="U")
        eig_vecs = eig_vecs.flip(dims=(1,))
        eig_vals = eig_vals.flip(dims=(0,))
        return eig_vals, eig_vecs

    def _synthesize_power(
        self, k: int, shift: Union[Tensor, float], tol: float, max_steps: int
    ) -> Tuple[Tensor, Tensor]:
        r"""Use power method (or orthogonal iteration when k>1) to obtain largest (smallest) eigenvalue/vector pairs.

        Apply the algorithm to approximate the extremal eigenvalues and eigenvectors of the Fisher
        Information Matrix, without explicitly representing that matrix.

        This method repeatedly calls ``fisher_info_matrix_vector_product()`` with a single (`k=1`), or multiple
        (`k>1`) vectors.

        Parameters
        ----------
        k
            Number of top and bottom eigendistortions to synthesize; i.e. if k=2, then the top 2 and bottom 2 will
            be returned. When `k>1`, multiple eigendistortions are synthesized, and each power iteration step is
            followed by a QR orthogonalization step to ensure the vectors are orthonormal.
        shift
            When `shift=0`, this function estimates the top `k` eigenvalue/vector pairs. When `shift` is set to the
            estimated top eigenvalue this function will estimate the smallest eigenval/eigenvector pairs.
        tol
            Tolerance value.
        max_steps
            Maximum number of steps.

        Returns
        -------
        lmbda
            Eigenvalue corresponding to final vector of power iteration.
        v
            Final eigenvector(s) (i.e. eigendistortions) of power (orthogonal) iteration procedure.

        References
        ----------
        [1] Orthogonal iteration; Algorithm 8.2.8 Golub and Van Loan, Matrix Computations, 3rd Ed.
        """

        x, y = self._input_flat, self._representation_flat

        # note: v is an n x k matrix where k is number of eigendists to be synthesized!
        v = torch.randn(len(x), k).to(x.device)
        v = v / torch.norm(v, dim=0, keepdim=True)

        _dummy_vec = torch.ones_like(y, requires_grad=True)  # cache a dummy vec for jvp
        Fv = fisher_info_matrix_vector_product(y, x, v, _dummy_vec)
        v = Fv / torch.norm(Fv, dim=0, keepdim=True)
        lmbda = fisher_info_matrix_eigenvalue(y, x, v, _dummy_vec)

        d_lambda = torch.tensor(float("inf"))
        lmbda_new, v_new = None, None
        desc = ("Top" if shift == 0 else "Bottom") + f" k={k} eigendists"
        pbar = tqdm(range(max_steps), desc=desc)
        postfix_dict = {"delta_eigenval": None}

        for _ in pbar:
            postfix_dict.update(dict(delta_eigenval=f"{d_lambda.item():.2E}"))
            pbar.set_postfix(**postfix_dict)

            if d_lambda <= tol:
                print(f"{desc} computed | Tolerance {tol:.2E} reached.")
                break

            Fv = fisher_info_matrix_vector_product(y, x, v, _dummy_vec)
            Fv = Fv - shift * v  # optionally shift: (F - shift*I)v

            v_new, _ = torch.linalg.qr(Fv, "reduced")  # (ortho)normalize vector(s)

            lmbda_new = fisher_info_matrix_eigenvalue(y, x, v_new, _dummy_vec)

            d_lambda = (lmbda - lmbda_new).norm()  # stability of eigenspace
            v = v_new
            lmbda = lmbda_new

        pbar.close()

        return lmbda_new, v_new

    def _synthesize_randomized_svd(
        self, k: int, p: int, q: int
    ) -> Tuple[Tensor, Tensor, Tensor]:
        r"""Synthesize eigendistortions using randomized truncated SVD.

        This method approximates the column space of the Fisher Info Matrix, projects the FIM into that column space,
        then computes its SVD.

        Parameters
        ----------
        k
            Number of eigenvecs (rank of factorization) to be returned.
        p
            Oversampling parameter, recommended to be 5.
        q
            Matrix power iteration. Used to squeeze the eigen spectrum for more accurate approximation.
            Recommended to be 2.

        Returns
        -------
        S
            Eigenvalues, Size((n, )).
        V
            Eigendistortions, Size((n, k)).
        error_approx
            Estimate of the approximation error. Defined as the

        References
        -----
        [1] Halko, Martinsson, Tropp, Finding structure with randomness: Probabilistic algorithms for constructing
        approximate matrix decompositions, SIAM Rev. 53:2, pp. 217-288 https://arxiv.org/abs/0909.4061 (2011)
        """

        x, y = self._input_flat, self._representation_flat
        n = len(x)

        P = torch.randn(n, k + p).to(x.device)
        # orthogonalize first for numerical stability
        P, _ = torch.linalg.qr(P, "reduced")
        _dummy_vec = torch.ones_like(y, requires_grad=True)
        Z = fisher_info_matrix_vector_product(y, x, P, _dummy_vec)

        # optional power iteration to squeeze the spectrum for more accurate
        # estimate
        for _ in range(q):
            Z = fisher_info_matrix_vector_product(y, x, Z, _dummy_vec)

        Q, _ = torch.linalg.qr(Z, "reduced")
        # B = Q.T @ A @ Q
        B = Q.T @ fisher_info_matrix_vector_product(y, x, Q, _dummy_vec)
        _, S, Vh = torch.linalg.svd(B, False)  # eigendecomp of small matrix
        V = Vh.T
        V = Q @ V  # lift up to original dimensionality

        # estimate error in Q estimate of range space
        omega = fisher_info_matrix_vector_product(
            y, x, torch.randn(n, 20).to(x.device), _dummy_vec
        )
        error_approx = omega - (Q @ Q.T @ omega)
        error_approx = error_approx.norm(dim=0).mean()

        return S[:k].clone(), V[:, :k].clone(), error_approx  # truncate

    def _indexer(self, idx: int) -> int:
        """Maps eigenindex to arg index (0-indexed)"""
        n = len(self._input_flat)
        idx_range = range(n)
        i = idx_range[idx]

        all_idx = self.eigenindex
        assert i in all_idx, "eigenindex must be the index of one of the vectors"
        assert (
            all_idx is not None and len(all_idx) != 0
        ), "No eigendistortions synthesized"
        return int(np.where(all_idx == i)[0])


def display_eigendistortion(
    eigendistortion: Eigendistortion,
    eigenindex: int = 0,
    alpha: float = 5.0,
    process_image: Optional[Callable[[Tensor], Tensor]] = None,
    ax: Optional[matplotlib.pyplot.axis] = None,
    plot_complex: str = "rectangular",
    **kwargs,
) -> Figure:
    r"""Displays specified eigendistortion added to the image.

    If image or eigendistortions have 3 channels, then it is assumed to be a color image and it is converted to
    grayscale. This is merely for display convenience and may change in the future.

    Parameters
    ----------
    eigendistortion
        Eigendistortion object whose synthesized eigendistortion we want to display
    eigenindex
        Index of eigendistortion to plot. E.g. If there are 10 eigenvectors, 0 will index the first one, and
        -1 or 9 will index the last one.
    alpha
        Amount by which to scale eigendistortion for `image + (alpha * eigendistortion)` for display.
    process_image
        A function to process the image+alpha*distortion before clamping between 0,1. E.g. multiplying by the
        stdev ImageNet then adding the mean of ImageNet to undo image preprocessing.
    ax
        Axis handle on which to plot.
    plot_complex
        Parameter for :meth:`plenoptic.imshow` determining how to handle complex values. Defaults to 'rectangular',
        which plots real and complex components as separate images. Can also be 'polar' or 'logpolar'; see that
        method's docstring for details.
    kwargs
        Additional arguments for :meth:`po.imshow()`.

    Returns
    -------
    fig
        matplotlib Figure handle returned by plenoptic.imshow()

    """
    if process_image is None:  # identity transform

        def process_image(x):
            return x

    # reshape so channel dim is last
    im_shape = (
        eigendistortion.n_channels,
        eigendistortion.im_height,
        eigendistortion.im_width,
    )
    image = eigendistortion.image.detach().view(1, *im_shape).cpu()
    dist = (
        eigendistortion.eigendistortions[eigendistortion._indexer(eigenindex)]
        .unsqueeze(0)
        .cpu()
    )

    img_processed = process_image(image + alpha * dist)
    to_plot = torch.clamp(img_processed, 0, 1)
    fig = imshow(to_plot, ax=ax, plot_complex=plot_complex, **kwargs)

    return fig<|MERGE_RESOLUTION|>--- conflicted
+++ resolved
@@ -67,12 +67,12 @@
     r"""Synthesis object to compute eigendistortions induced by a model on a given input image.
 
     Parameters
-    -----------
+    ----------
     image
-        torch.Size(batch=1, channel, height, width). We currently do not support batches of images,
+        Image, torch.Size(batch=1, channel, height, width). We currently do not support batches of images,
         as each image requires its own optimization.
     model
-        torch model with defined forward and backward operations
+        Torch model with defined forward and backward operations.
 
     Attributes
     ----------
@@ -89,17 +89,6 @@
     eigenindex: listlike
         Index of each eigenvector/eigenvalue.
 
-<<<<<<< HEAD
-=======
-    Parameters
-    ----------
-    base_signal
-        Image, torch.Size(batch=1, channel, height, width). We currently do not support batches of images,
-        as each image requires its own optimization.
-    model
-        Torch model with defined forward and backward operations.
-
->>>>>>> 6c69ee9c
     Notes
     -----
     This is a method for comparing image representations in terms of their ability to explain perceptual sensitivity
