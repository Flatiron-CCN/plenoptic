--- conflicted
+++ resolved
@@ -11,11 +11,7 @@
     strategy:
       matrix:
         python-version: [3.6, 3.7]
-<<<<<<< HEAD
-        test_script: ['metamers', 'models', 'plenoptic', 'steerable_pyr', 'synthesis', 'mad', 'display']
-=======
-        test_script: ['metamers', 'models', 'plenoptic', 'steerable_pyr', 'eigendistortion', 'mad']
->>>>>>> a85d2863
+        test_script: ['metamers', 'models', 'plenoptic', 'steerable_pyr', 'eigendistortion', 'mad', 'display']
       fail-fast: false
     name: CI
     steps:
