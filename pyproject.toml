[project]
name = "plenoptic"
dynamic = ["version"]
authors = [{name="Plenoptic authors"}]
description = "Python library for model-based stimulus synthesis."
readme = "README.md"
requires-python = ">=3.10"
classifiers = [
    "Development Status :: 5 - Production/Stable",
    "Programming Language :: Python :: 3.10",
    "Programming Language :: Python :: 3.11",
    "Programming Language :: Python :: 3.12",
    "License :: OSI Approved :: MIT License",
    "Intended Audience :: Science/Research",
]
keywords = ['neuroscience', 'pytorch', 'visual information processing', 'machine learning', 'explainability', 'computational models']

dependencies = [
    "numpy>=1.1",
    "torch>=1.8,!=1.12.0",
    "pyrtools>=1.0.1",
    "scipy>=1.0",
    "matplotlib>=3.3",
    "tqdm>=4.29",
    "imageio>=2.5",
    "scikit-image>=0.15.0",
    "einops>=0.3.0",
    "importlib-resources>=6.0",
    "Deprecated",
]

[build-system]
requires = ["setuptools", "setuptools-scm[toml]"]
build-backend = "setuptools.build_meta"

[project.optional-dependencies]
docs = [
     'sphinx',
     # fix sphinx 7 incompatibility issue
     'sphinx_rtd_theme>=1.3.0rc1',
     'numpydoc',
     'nbsphinx',
     'nbsphinx_link',
     'sphinxcontrib-apidoc',
     'sphinx-autodoc-typehints',
     # because of this issue:
     # https://nbsphinx.readthedocs.io/en/0.6.0/installation.html#Pygments-Lexer-for-Syntax-Highlighting
     'ipython',
     'sphinx-copybutton',
     'sphinxemoji',
     'sphinx-inline-tabs',
     'docutils>=0.18.1,<0.21',
]

dev = [
    "pytest>=5.1.2",
    'pytest-cov',
    'pytest-xdist',
    "pooch>=1.2.0",
    "nox",
    "ruff>=0.5.1",
]

nb = [
    'jupyter',
    'ipywidgets',
    'nbclient>=0.5.5',
    "torchvision>=0.3",
    "pooch>=1.2.0",
]

[project.urls]
"Homepage" = "https://github.com/plenoptic-org/plenoptic"
"Documentation" = "https://plenoptic.readthedocs.io/en/latest/"
"Download" = "https://zenodo.org/doi/10.5281/zenodo.10151130"

[tool.setuptools.packages.find]
where = ["src"]

[tool.setuptools_scm]
write_to = "src/plenoptic/version.py"
version_scheme = 'python-simplified-semver'
local_scheme = 'no-local-version'

[tool.pytest.ini_options]
<<<<<<< HEAD
addopts = ["--cov=plenoptic",]
=======
addopts = "--cov=plenoptic -n auto"
>>>>>>> 1ed778cc
testpaths = ["tests"]

[tool.ruff]
extend-include = ["*.ipynb"]
src = ["src", "tests"]
# Exclude a variety of commonly ignored directories.
exclude = [
    ".bzr",
    ".direnv",
    ".eggs",
    ".git",
    ".github",
    ".git-rewrite",
    ".hg",
    ".ipynb_checkpoints",
    ".mypy_cache",
    ".nox",
    ".pants.d",
    ".pyenv",
    ".pytest_cache",
    ".pytype",
    ".ruff_cache",
    ".svn",
    ".tox",
    ".venv",
    ".vscode",
    "__pypackages__",
    "_build",
    "buck-out",
    "build",
    "dist",
    "node_modules",
    "site-packages",
    "venv",
    "tests",
    "docs",
    ]

# Set the maximum line length.
line-length = 88

[tool.ruff.lint]
select = [
    # pycodestyle
    "E",
    # Pyflakes: basic static analzsis for common errors like undefined names
    # and missing imports.
    "F",
    # pyupgrade
    "UP",
    # flake8-bugbear
    # "B",
    # flake8-simplify
    "SIM",
    # isort
    "I",
]
ignore = ["SIM105"]

[tool.ruff.lint.pydocstyle]
convention = "numpy"<|MERGE_RESOLUTION|>--- conflicted
+++ resolved
@@ -83,11 +83,7 @@
 local_scheme = 'no-local-version'
 
 [tool.pytest.ini_options]
-<<<<<<< HEAD
-addopts = ["--cov=plenoptic",]
-=======
 addopts = "--cov=plenoptic -n auto"
->>>>>>> 1ed778cc
 testpaths = ["tests"]
 
 [tool.ruff]
