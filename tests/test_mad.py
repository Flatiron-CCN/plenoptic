--- conflicted
+++ resolved
@@ -168,19 +168,6 @@
                 )
         mad.synthesize(max_iter=5, optimizer=optimizer, scheduler=scheduler)
 
-<<<<<<< HEAD
-    @pytest.mark.parametrize("to_type", ["dtype", "device"])
-    def test_to(self, curie_img, to_type):
-        mad = po.synth.MADCompetition(
-            curie_img, po.metric.mse, po.tools.optim.l2_norm, "min"
-        )
-        mad.synthesize(max_iter=5)
-        if to_type == "dtype":
-            mad.to(torch.float16)
-            assert mad.initial_image.dtype == torch.float16
-            assert mad.image.dtype == torch.float16
-            assert mad.mad_image.dtype == torch.float16
-=======
     @pytest.mark.parametrize('metric', [po.metric.mse, ModuleMetric(), NonModuleMetric()])
     @pytest.mark.parametrize('to_type', ['dtype', 'device'])
     def test_to(self, curie_img, metric, to_type):
@@ -192,7 +179,6 @@
             assert mad.initial_image.dtype == torch.float64
             assert mad.image.dtype == torch.float64
             assert mad.mad_image.dtype == torch.float64
->>>>>>> 1ed778cc
         # can only run this one if we're on a device with CPU and GPU.
         elif to_type == "device" and DEVICE.type != "cpu":
             mad.to("cpu")
