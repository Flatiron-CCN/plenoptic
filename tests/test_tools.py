--- conflicted
+++ resolved
@@ -40,14 +40,6 @@
         assert torch.norm(a - A) < 1e-3
         assert torch.norm(b - B) < 1e-3
 
-<<<<<<< HEAD
-    def test_autocorr(self):
-        x = po.tools.make_synthetic_stimuli().to(DEVICE)
-        x_centered = x - x.mean((2, 3), keepdim=True)
-        # TODO: THIS NEEDS TO BE FIXED FOR N_SHIFTS ODD
-        n = 8
-        a = po.tools.autocorr(x_centered, n_shifts=n)
-=======
     @pytest.mark.parametrize("n", range(1, 15))
     def test_autocorr(self, n):
         x = po.tools.make_synthetic_stimuli().to(DEVICE)
@@ -57,7 +49,6 @@
         # import matplotlib.pyplot as plt
         # po.imshow(a, zoom=4)
         # plt.show()
->>>>>>> 42f62629
 
         # autocorr with zero delay is variance
         assert (torch.abs(
@@ -65,22 +56,14 @@
                 < 1e-5).all()
 
         # autocorr can be computed in signal domain directly with roll
-<<<<<<< HEAD
-        h = randint(-n//2, n//2)
-=======
         h = randint(-(n//2), ((n+1)//2))
->>>>>>> 42f62629
         assert (torch.abs(
                 (x_centered * torch.roll(x_centered, h, dims=2)).sum((2, 3))
                 / (x.shape[-2]*x.shape[-1])
                 - a[..., n//2+h, n//2])
                 < 1e-5).all()
-<<<<<<< HEAD
-        w = randint(-n//2, n//2)
-=======
 
         w = randint(-(n//2), ((n+1)//2))
->>>>>>> 42f62629
         assert (torch.abs(
                 (x_centered * torch.roll(x_centered, w, dims=3)).sum((2, 3))
                 / (x.shape[-2]*x.shape[-1])
