--- conflicted
+++ resolved
@@ -1,11 +1,6 @@
 from math import pi
-<<<<<<< HEAD
-import torch
 import numpy as np
 import scipy.ndimage
-=======
-
->>>>>>> ba6a399c
 import plenoptic as po
 import pytest
 import torch
