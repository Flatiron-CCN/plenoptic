--- conflicted
+++ resolved
@@ -86,28 +86,15 @@
         assert (
             torch.abs(
                 (x_centered * torch.roll(x_centered, w, dims=3)).sum((2, 3))
-<<<<<<< HEAD
-                / (x.shape[-2] * x.shape[-1])
-                - a[..., n // 2, n // 2 + w]
-            )
-            < 1e-5
-        ).all()
-
-    @pytest.mark.parametrize("size_A", [1, 3])
-    @pytest.mark.parametrize("size_B", [1, 2, 3])
-    def test_add_noise(self, einstein_img, size_A, size_B):
-        A = einstein_img.repeat(size_A, 1, 1, 1)
-=======
                 / (x.shape[-2]*x.shape[-1])
                 - a[..., n//2, n//2+w])
                 < 1e-5).all()
-    
+
     @pytest.mark.parametrize('size_A', [1, 3])
     @pytest.mark.parametrize('size_B', [1, 2, 3])
     @pytest.mark.parametrize('dtype', [torch.float16, torch.float32, torch.float64])
     def test_add_noise(self, einstein_img, size_A, size_B, dtype):
         A = einstein_img.repeat(size_A, 1, 1, 1).to(dtype)
->>>>>>> 1ed778cc
         B = size_B * [4]
         if size_A != size_B and size_A != 1 and size_B != 1:
             with pytest.raises(Exception):
@@ -306,20 +293,11 @@
 
 class TestDownsampleUpsample(object):
 
-<<<<<<< HEAD
-    @pytest.mark.parametrize("odd", [0, 1])
-    @pytest.mark.parametrize("size", [9, 10, 11, 12])
-    def test_filter(self, odd, size):
-        img = torch.zeros(
-            [1, 1, 24 + odd, 25], device=DEVICE, dtype=torch.float32
-        )
-=======
     @pytest.mark.parametrize('odd', [0, 1])
     @pytest.mark.parametrize('size', [9, 10, 11, 12])
     @pytest.mark.parametrize('dtype', [torch.float32, torch.float64])
     def test_filter(self, odd, size, dtype):
         img = torch.zeros([1, 1, 24 + odd, 25], device=DEVICE, dtype=dtype)
->>>>>>> 1ed778cc
         img[0, 0, 12, 12] = 1
         filt = np.zeros([size, size + 1])
         filt[5, 5] = 1
@@ -608,16 +586,12 @@
         ):
             po.tools.validate.validate_metric(metric, device=DEVICE)
 
-<<<<<<< HEAD
-    @pytest.mark.parametrize("model", ["frontend.OnOff.nograd"], indirect=True)
-=======
     def test_validate_metric_nonnegative(self):
         metric = lambda x, y : (x-y).sum()
         with pytest.raises(ValueError, match="metric should always return non-negative"):
             po.tools.validate.validate_metric(metric, device=DEVICE)
 
     @pytest.mark.parametrize('model', ['frontend.OnOff.nograd'], indirect=True)
->>>>>>> 1ed778cc
     def test_remove_grad(self, model):
         po.tools.validate.validate_model(model, device=DEVICE)
 
