--- conflicted
+++ resolved
@@ -1,21 +1,10 @@
-<<<<<<< HEAD
-#!/usr/bin/env python3
-
-import matplotlib.pyplot as plt
-=======
->>>>>>> 2d7de8e0
 import plenoptic as po
 import numpy as np
 import os.path as op
 import pytest
 import torch
-<<<<<<< HEAD
-
-from conftest import DATA_DIR, DEVICE
-=======
 from conftest import DEVICE
 from contextlib import nullcontext as does_not_raise
->>>>>>> 2d7de8e0
 
 
 class TestSequences(object):
@@ -131,32 +120,6 @@
 
 class TestGeodesic(object):
 
-    @pytest.mark.parametrize('model', ['frontend.OnOff.nograd'], indirect=True)
-    @pytest.mark.parametrize("init", ["straight", "bridge"])
-    @pytest.mark.parametrize("optimizer", [None, "SGD"])
-    @pytest.mark.parametrize("n_steps", [5, 10])
-<<<<<<< HEAD
-    def test_geodesic_texture(self, einstein_img_small, init, optimizer,
-                              learning_rate, n_steps):
-
-        sequence = po.tools.translation_sequence(einstein_img_small[0],
-                                                 n_steps)
-
-        model = po.simul.OnOff(kernel_size=(31, 31), pretrained=True)
-        moog = po.synth.Geodesic(sequence[0:1], sequence[-1:],
-                                 model, n_steps, init)
-        if optimizer == "SGD":
-            optimizer = torch.optim.SGD([moog.x], lr=learning_rate)
-        moog.synthesize(max_iter=5, learning_rate=learning_rate,
-                        optimizer=optimizer)
-
-        moog.plot_loss()
-        moog.plot_deviation_from_line(video=sequence)
-        moog.plot_PC_projections(video=sequence)
-        moog.calculate_jerkiness()
-        # plt.show()
-        plt.close()
-
     def test_conditional_geodesic(self, einstein_img_small):
         n_steps = 10
         sequence = po.tools.translation_sequence(einstein_img_small[0],
@@ -170,13 +133,10 @@
                                              init='bridge')
         moog_conditional.synthesize(max_iter=100, conditional=True,
                                     regularized=False, tol=None)
-        # print("last losses ", moog_conditional.loss[-1])
-
         moog_conditional.plot_loss()
         moog_conditional.plot_deviation_from_line(video=vid)
         moog_conditional.plot_PC_projections(video=vid)
         moog_conditional.calculate_jerkiness()
-        plt.close()
 
     def test_regularized_geodesic(self, einstein_img_small):
         n_steps = 10
@@ -196,10 +156,11 @@
         moog_regularized.plot_deviation_from_line(video=vid)
         moog_regularized.plot_PC_projections(video=vid)
         moog_regularized.calculate_jerkiness()
-        plt.close()
-
-    # def test_nested_geodesic(self):
-=======
+
+    @pytest.mark.parametrize('model', ['frontend.OnOff.nograd'], indirect=True)
+    @pytest.mark.parametrize("init", ["straight", "bridge"])
+    @pytest.mark.parametrize("optimizer", [None, "SGD"])
+    @pytest.mark.parametrize("n_steps", [5, 10])
     def test_texture(self, einstein_img_small, model, init, optimizer, n_steps):
         sequence = po.tools.translation_sequence(einstein_img_small, n_steps)
         moog = po.synth.Geodesic(sequence[:1], sequence[-1:],
@@ -209,6 +170,7 @@
         moog.synthesize(max_iter=5, optimizer=optimizer)
         po.synth.geodesic.plot_loss(moog)
         po.synth.geodesic.plot_deviation_from_line(moog, natural_video=sequence)
+        moog.plot_PC_projections(video=sequence)
         moog.calculate_jerkiness()
 
     @pytest.mark.parametrize('model', ['frontend.OnOff.nograd'], indirect=True)
@@ -379,5 +341,4 @@
         moog = po.synth.Geodesic(einstein_small_seq[:1], einstein_small_seq[-1:],
                                  model, 5)
         moog.synthesize(max_iter=10, stop_criterion=.06, stop_iters_to_check=1)
-        assert len(moog.pixel_change_norm) == 6, "Didn't stop when hit criterion! (or optimization changed)"
->>>>>>> 2d7de8e0
+        assert len(moog.pixel_change_norm) == 6, "Didn't stop when hit criterion! (or optimization changed)"