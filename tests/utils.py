"""Helper functions for testing."""

import torch
import re
import plenoptic as po
import pyrtools as pt
import numpy as np
<<<<<<< HEAD
from test_models import (
    TestPortillaSimoncelli,
    get_portilla_simoncelli_synthesize_filename,
)
=======
from test_models import TestPortillaSimoncelli
>>>>>>> 1ed778cc
from typing import Optional
import pathlib


def update_ps_synthesis_test_file(torch_version: Optional[str] = None):
    """Create new test file for test_models.test_ps_synthesis().

    We cannot guarantee perfect reproducibility across pytorch versions, but we
    can guarantee it within versions. Therefore, we need to periodically create
    new files to test our synthesis outputs against. This helper function does
    that, but note that you NEED to examine the resulting metamer manually to
    ensure it still looks good.

    After generating this file and checking it looks good, upload it to the OSF
    plenoptic-files project: https://osf.io/ts37w/files/osfstorage, then update
    test_models.get_portilla_simoncelli_synthesize_filename and
    fetch.REGISTRY_URLS and fetch.REGISTRY

    Parameters
    ----------
    torch_version
        The version of pytorch for which we should grab the corresponding test
        file. If None, we use the installed version.

    Returns
    -------
    met : po.synth.Metamer
        Metamer object for inspection

    """
<<<<<<< HEAD
    ps_synth_file = po.data.fetch_data(
        get_portilla_simoncelli_synthesize_filename(torch_version)
    )
    print(f"Loading from {ps_synth_file}")
=======
    ps_synth_file = po.data.fetch_data('portilla_simoncelli_synthesize_torch_v1.12.0_ps-refactor-2.npz')
    print(f'Loading from {ps_synth_file}')
>>>>>>> 1ed778cc

    with np.load(ps_synth_file) as f:
        im = f["im"]
        im_init = f["im_init"]
        im_synth = f["im_synth"]
        rep_synth = f["rep_synth"]

    met = TestPortillaSimoncelli().test_ps_synthesis(ps_synth_file, False)

<<<<<<< HEAD
    torch_v = torch.__version__.split("+")[0]
    file_name_parts = re.findall(
        "(.*portilla_simoncelli_synthesize)(_gpu)?(_torch_v)?([0-9.]*)(_ps-refactor)?.npz",
        ps_synth_file,
    )[0]
    output_file_name = (
        "".join(file_name_parts[:2])
        + f"_torch_v{torch_v}{file_name_parts[-1]}.npz"
    )
=======
    torch_v = torch.__version__.split('+')[0]
    file_name_parts = re.findall('(.*portilla_simoncelli_synthesize)(_gpu)?(_torch_v)?([0-9.]*)(_ps-refactor)?(-2)?.npz',
                                 ps_synth_file.name)[0]
    output_file_name = ''.join(file_name_parts[:2]) + f'_torch_v{torch_v}{file_name_parts[-1]}.npz'
>>>>>>> 1ed778cc
    output = po.to_numpy(met.metamer).squeeze()
    rep = po.to_numpy(met.model(met.metamer)).squeeze()
    try:
        np.testing.assert_allclose(
            output, im_synth.squeeze(), rtol=1e-4, atol=1e-4
        )
        np.testing.assert_allclose(
            rep, rep_synth.squeeze(), rtol=1e-4, atol=1e-4
        )
        print(
            "Current synthesis same as saved version, so not saving current"
            " synthesis."
        )
    # only do all this if the tests would've failed
    except AssertionError:
        print(f"Saving at {output_file_name}")
<<<<<<< HEAD
        np.savez(
            output_file_name,
            im=im,
            im_init=im_init,
            im_synth=output,
            rep_synth=rep,
        )
        fig = pt.imshow(
            [output, im_synth.squeeze()],
            title=[f"New metamer (torch {torch_v})", "Old metamer"],
        )
        fig.savefig(output_file_name.replace(".npz", ".png"))
    return met
=======
        np.savez(output_file_name, im=im, im_init=im_init, im_synth=output,
                 rep_synth=rep)
        fig = pt.imshow([output, im_synth.squeeze()],
                        title=[f'New metamer (torch {torch_v})',
                               'Old metamer'])
        fig.savefig(output_file_name.replace('.npz', '.png'))
    return met


def update_ps_torch_output(save_dir):
    """Create new test files for test_ps_torch_output().

    Unlike update_ps_synthesis_test_file(), this only needs to get updated if we
    change the model.

    """
    save_dir = pathlib.Path(save_dir)
    save_dir.mkdir(parents=True, exist_ok=True)
    n_scales = [1, 2, 3, 4]
    n_orientations = [2, 3, 4]
    spatial_corr_width = range(3, 10)
    IMG_DIR = po.data.fetch_data('test_images.tar.gz')
    im_names = ["curie", "einstein", "metal", "nuts"]
    ims = po.load_images([IMG_DIR / "256" / f"{im}.pgm" for im in im_names])
    for scale in n_scales:
        for ori in n_orientations:
            for width in spatial_corr_width:
                for im, name in zip(ims, im_names):
                    ps = po.simul.PortillaSimoncelli(
                        im.shape[-2:],
                        n_scales=scale,
                        n_orientations=ori,
                        spatial_corr_width=width,
                    ).to(torch.float64)
                    output = po.to_numpy(ps(im.unsqueeze(0)))
                    fname = save_dir / f"{name}_scales-{scale}_ori-{ori}_spat-{width}.npy"
                    np.save(fname, output)
    print(f"All outputs have been saved in directory {save_dir}, now go to {save_dir.parent} "
          f"and run `tar czf {save_dir.name} --directory={save_dir.with_suffix('.tar.gz').name}/ .`")


def update_ps_scales(save_path):
    """Create new test files for test_ps_torch_output().

    Unlike update_ps_synthesis_test_file(), this only needs to get updated if we
    change the model.

    """
    save_path = pathlib.Path(save_path)
    if save_path.suffix != '.npz':
        raise ValueError(f"save_path must have suffix .npz but got {save_path.suffix}!")
    save_path.parent.mkdir(parents=True, exist_ok=True)
    n_scales = [1, 2, 3, 4]
    n_orientations = [2, 3, 4]
    spatial_corr_width = range(3, 10)
    output = {}
    for scale in n_scales:
        for ori in n_orientations:
            for width in spatial_corr_width:
                ps = po.simul.PortillaSimoncelli(
                    (256, 256),
                    n_scales=scale,
                    n_orientations=ori,
                    spatial_corr_width=width,
                )
                key = f'scale-{scale}_ori-{ori}_width-{width}'
                output[key] = ps._representation_scales
    np.savez(save_path, **output)
>>>>>>> 1ed778cc
<|MERGE_RESOLUTION|>--- conflicted
+++ resolved
@@ -5,14 +5,7 @@
 import plenoptic as po
 import pyrtools as pt
 import numpy as np
-<<<<<<< HEAD
-from test_models import (
-    TestPortillaSimoncelli,
-    get_portilla_simoncelli_synthesize_filename,
-)
-=======
 from test_models import TestPortillaSimoncelli
->>>>>>> 1ed778cc
 from typing import Optional
 import pathlib
 
@@ -43,15 +36,8 @@
         Metamer object for inspection
 
     """
-<<<<<<< HEAD
-    ps_synth_file = po.data.fetch_data(
-        get_portilla_simoncelli_synthesize_filename(torch_version)
-    )
-    print(f"Loading from {ps_synth_file}")
-=======
     ps_synth_file = po.data.fetch_data('portilla_simoncelli_synthesize_torch_v1.12.0_ps-refactor-2.npz')
     print(f'Loading from {ps_synth_file}')
->>>>>>> 1ed778cc
 
     with np.load(ps_synth_file) as f:
         im = f["im"]
@@ -61,22 +47,10 @@
 
     met = TestPortillaSimoncelli().test_ps_synthesis(ps_synth_file, False)
 
-<<<<<<< HEAD
-    torch_v = torch.__version__.split("+")[0]
-    file_name_parts = re.findall(
-        "(.*portilla_simoncelli_synthesize)(_gpu)?(_torch_v)?([0-9.]*)(_ps-refactor)?.npz",
-        ps_synth_file,
-    )[0]
-    output_file_name = (
-        "".join(file_name_parts[:2])
-        + f"_torch_v{torch_v}{file_name_parts[-1]}.npz"
-    )
-=======
     torch_v = torch.__version__.split('+')[0]
     file_name_parts = re.findall('(.*portilla_simoncelli_synthesize)(_gpu)?(_torch_v)?([0-9.]*)(_ps-refactor)?(-2)?.npz',
                                  ps_synth_file.name)[0]
     output_file_name = ''.join(file_name_parts[:2]) + f'_torch_v{torch_v}{file_name_parts[-1]}.npz'
->>>>>>> 1ed778cc
     output = po.to_numpy(met.metamer).squeeze()
     rep = po.to_numpy(met.model(met.metamer)).squeeze()
     try:
@@ -93,7 +67,6 @@
     # only do all this if the tests would've failed
     except AssertionError:
         print(f"Saving at {output_file_name}")
-<<<<<<< HEAD
         np.savez(
             output_file_name,
             im=im,
@@ -106,14 +79,6 @@
             title=[f"New metamer (torch {torch_v})", "Old metamer"],
         )
         fig.savefig(output_file_name.replace(".npz", ".png"))
-    return met
-=======
-        np.savez(output_file_name, im=im, im_init=im_init, im_synth=output,
-                 rep_synth=rep)
-        fig = pt.imshow([output, im_synth.squeeze()],
-                        title=[f'New metamer (torch {torch_v})',
-                               'Old metamer'])
-        fig.savefig(output_file_name.replace('.npz', '.png'))
     return met
 
 
@@ -175,5 +140,4 @@
                 )
                 key = f'scale-{scale}_ori-{ori}_width-{width}'
                 output[key] = ps._representation_scales
-    np.savez(save_path, **output)
->>>>>>> 1ed778cc
+    np.savez(save_path, **output)