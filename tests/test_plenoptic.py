--- conflicted
+++ resolved
@@ -14,13 +14,8 @@
 import scipy.io as sio
 
 
-<<<<<<< HEAD
 DEVICE = torch.device("cuda" if torch.cuda.is_available() else "cpu")
-DTYPE = torch.float32
-=======
-device = torch.device("cuda" if torch.cuda.is_available() else "cpu")
-dtype = torch.float64
->>>>>>> 6de88e6d
+DTYPE = torch.float64
 DATA_DIR = op.join(op.dirname(op.realpath(__file__)), '..', 'data')
 OSF_URL = {'plenoptic-test-files.tar.gz': 'q9kn8', 'ssim_images.tar.gz': 'j65tw',
            'ssim_analysis.mat': 'ndtc7'}
@@ -139,19 +134,10 @@
 
 class TestPerceptualMetrics(object):
 
-<<<<<<< HEAD
     @pytest.mark.parametrize('weighted', [True, False])
     def test_ssim(self, weighted):
         im1 = po.load_images(op.join(DATA_DIR, 'einstein.pgm'))
         im2 = torch.randn_like(im1, requires_grad=True)
-=======
-    im1 = po.rescale(plt.imread(op.join(DATA_DIR, 'einstein.png')).astype(float)[:, :, 0])
-    im1 = torch.tensor(im1, dtype=torch.float32, device=device).unsqueeze(0).unsqueeze(0)
-    im2 = torch.rand_like(im1, requires_grad=True, device=device)
-
-    @pytest.mark.parametrize("im1, im2", [(im1, im2)])
-    def test_ssim(self, im1, im2):
->>>>>>> 6de88e6d
         assert po.metric.ssim(im1, im2).requires_grad
 
     @pytest.mark.parametrize('func_name', ['noise', 'mse', 'ssim'])
