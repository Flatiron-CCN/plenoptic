import pytest
import torch
import requests
import math
import tqdm
import tarfile
import os
import numpy as np
import plenoptic as po
import pyrtools as pt
import os.path as op
import scipy.io as sio
import matplotlib.pyplot as plt


DEVICE = torch.device("cuda" if torch.cuda.is_available() else "cpu")
DTYPE = torch.float32
DATA_DIR = op.join(op.dirname(op.realpath(__file__)), '..', 'data')
# If you add anything here, remember to update the docstring in osf_download!
OSF_URL = {'plenoptic-test-files.tar.gz': 'q9kn8', 'ssim_images.tar.gz': 'j65tw',
<<<<<<< HEAD
           'ssim_analysis.mat': 'ndtc7', 'portilla_simoncelli_matlab_test_vectors.tar.gz':'qtn5y',
           'portilla_simoncelli_test_vectors.tar.gz': '8r2gq'}
=======
           'ssim_analysis.mat': 'ndtc7', 'MAD_results.tar.gz': 'jwcsr'}
>>>>>>> a85d2863
print("On device %s" % DEVICE)


def osf_download(filename):
    f"""Download file from plenoptic OSF page.

    From the OSF project at https://osf.io/ts37w/.

    Downloads the specified file to `plenoptic/data`, extracts and deletes the
    the .tar.gz file (if applicable), and returns the path.

    Parameters
    ----------
    filename : {'plenoptic-test-files.tar.gz', 'ssim_images.tar.gz',
                'ssim_analysis.mat', 'MAD_results.tar.gz'}
        Which file to download.

    Returns
    -------
    path : str
        The path to the downloaded directory or file.

    """
    path = op.join(op.dirname(op.realpath(__file__)), '..', 'data', filename)
    if not op.exists(path.replace('.tar.gz', '')):
        print(f"{filename} not found, downloading now...")
        # Streaming, so we can iterate over the response.
        r = requests.get(f"https://osf.io/{OSF_URL[filename]}/download",
                         stream=True)

        # Total size in bytes.
        total_size = int(r.headers.get('content-length', 0))
        block_size = 1024*1024
        wrote = 0
        with open(path, 'wb') as f:
            for data in tqdm.tqdm(r.iter_content(block_size), unit='MB',
                                  unit_scale=True,
                                  total=math.ceil(total_size//block_size)):
                wrote += len(data)
                f.write(data)
        if total_size != 0 and wrote != total_size:
            raise Exception(f"Error downloading {filename}!")
        if filename.endswith('.tar.gz'):
            with tarfile.open(path) as f:
                f.extractall(op.dirname(path))
            os.remove(path)
        print("DONE")
    return path.replace('.tar.gz', '')


@pytest.fixture()
def test_files_dir():
    return osf_download('plenoptic-test-files.tar.gz')


@pytest.fixture()
def ssim_images():
    return osf_download('ssim_images.tar.gz')


@pytest.fixture()
def ssim_analysis():
    return osf_download('ssim_analysis.mat')


class TestNonLinearities(object):

    def test_polar_amplitude_zero(self):
        a = torch.rand(10)*-1
        b = po.rescale(torch.randn(10), -np.pi / 2, np.pi / 2)

        with pytest.raises(ValueError) as e:
            _, _ = po.polar_to_rectangular(a, b)

    def test_coordinate_identity_transform_rectangular(self):
        dims = (10, 5, 256, 256)
        x = torch.randn(dims)
        y = torch.randn(dims)

        X, Y = po.polar_to_rectangular(*po.rectangular_to_polar(x, y))

        assert torch.norm(x - X) < 1e-3
        assert torch.norm(y - Y) < 1e-3

    def test_coordinate_identity_transform_polar(self):
        dims = (10, 5, 256, 256)

        # ensure vec len a is non-zero by adding .1 and then re-normalizing
        a = torch.rand(dims) + 0.1
        a = a / a.max()
        b = po.rescale(torch.randn(dims), -np.pi / 2, np.pi / 2)

        A, B = po.rectangular_to_polar(*po.polar_to_rectangular(a, b))

        assert torch.norm(a - A) < 1e-3
        assert torch.norm(b - B) < 1e-3

    def test_rectangular_to_polar_dict(self):
        x = po.make_basic_stimuli()
        spc = po.simul.Steerable_Pyramid_Freq(x.shape[-2:], height=5, order=1, is_complex=True)
        y = spc(x)
        energy, state = po.simul.non_linearities.rectangular_to_polar_dict(y)

    def test_rectangular_to_polar_real(self):
        x = torch.randn(10, 1, 256, 256)
        po.simul.non_linearities.rectangular_to_polar_real(x)

    def test_local_gain_control(self):
        x = po.make_basic_stimuli()
        spc = po.simul.Steerable_Pyramid_Freq(x.shape[-2:], height=5, order=1, is_complex=False)
        y = spc(x)
        energy, state = po.simul.non_linearities.local_gain_control(y)

    def test_normalize(self):
        x = po.make_basic_stimuli()
        # should operate on both of these, though it will do different
        # things
        po.simul.non_linearities.normalize(x[0].flatten())
        po.simul.non_linearities.normalize(x[0].flatten(), 1)
        po.simul.non_linearities.normalize(x[0])
        po.simul.non_linearities.normalize(x[0], 1)
        po.simul.non_linearities.normalize(x[0], sum_dim=1)

    def test_normalize_dict(self):
        x = po.make_basic_stimuli()
        v1 = po.simul.PooledV1(1, x.shape[-2:])
        v1(x[0])
        po.simul.non_linearities.normalize_dict(v1.representation)


def test_find_files(test_files_dir):
    assert op.exists(op.join(test_files_dir, 'buildSCFpyr0.mat'))


class TestPerceptualMetrics(object):

    @pytest.mark.parametrize('weighted', [True, False])
    def test_ssim(self, weighted):
        im1 = po.load_images(op.join(DATA_DIR, 'einstein.pgm'))
        im2 = torch.randn_like(im1, requires_grad=True)
        assert po.metric.ssim(im1, im2).requires_grad

    @pytest.mark.parametrize('func_name', ['noise', 'mse', 'ssim'])
    @pytest.mark.parametrize('size_A', [1, 3])
    @pytest.mark.parametrize('size_B', [1, 2, 3])
    def test_batch_handling(self, func_name, size_A, size_B):
        im1 = po.load_images(op.join(DATA_DIR, 'einstein.pgm'))
        im2 = torch.randn_like(im1)
        if func_name == 'noise':
            func = po.add_noise
            A = im1.repeat(size_A, 1, 1, 1)
            B = size_B * [4]
        elif func_name == 'mse':
            func = po.metric.mse
            A = im1.repeat(size_A, 1, 1, 1)
            B = im2.repeat(size_B, 1, 1, 1)
        elif func_name == 'ssim':
            func = po.metric.ssim
            A = im1.repeat(size_A, 1, 1, 1)
            B = im2.repeat(size_B, 1, 1, 1)
        if size_A != size_B and size_A != 1 and size_B != 1:
            with pytest.raises(Exception):
                func(A, B)
        else:
            if size_A > size_B:
                tgt_size = size_A
            else:
                tgt_size = size_B
            assert func(A, B).shape[0] == tgt_size

    @pytest.mark.parametrize('mode', ['many-to-one', 'one-to-many'])
    def test_noise_independence(self, mode):
        # this makes sure that we are drawing the noise independently in the
        # two cases here
        img = po.load_images(op.join(DATA_DIR, 'einstein.pgm'))
        if mode == 'many-to-one':
            img = img.repeat(2, 1, 1, 1)
            noise_lvl = 1
        elif mode == 'one-to-many':
            noise_lvl = [1, 1]
        noisy = po.add_noise(img, noise_lvl)
        assert not torch.equal(*noisy)

    @pytest.mark.parametrize('noise_lvl', [[1], [128], [2, 4], [2, 4, 8], [0]])
    @pytest.mark.parametrize('noise_as_tensor', [True, False])
    def test_add_noise(self, noise_lvl, noise_as_tensor):
        img = po.load_images(op.join(DATA_DIR, 'einstein.pgm'))
        if noise_as_tensor:
            noise_lvl = torch.tensor(noise_lvl, dtype=torch.float32).unsqueeze(1)
        noisy = po.add_noise(img, noise_lvl)
        if not noise_as_tensor:
            # always needs to be a tensor to properly check with allclose
            noise_lvl = torch.tensor(noise_lvl, dtype=torch.float32).unsqueeze(1)
        assert torch.allclose(po.metric.mse(img, noisy), noise_lvl)

    @pytest.mark.parametrize('weighted', [True, False])
    @pytest.mark.parametrize('other_img', np.arange(1, 11))
    def test_ssim_analysis(self, weighted, other_img, ssim_images, ssim_analysis):
        analysis = sio.loadmat(ssim_analysis, squeeze_me=True)
        print(ssim_analysis)
        mat_type = {True: 'weighted', False: 'standard'}[weighted]
        base_img = po.load_images(op.join(ssim_images, analysis['base_img']))
        other = po.load_images(op.join(ssim_images, f"samp{other_img}.tif"))
        # dynamic range is 1 for these images, because po.load_images
        # automatically re-ranges them. They were comptued with
        # dynamic_range=255 in MATLAB, and by correctly setting this value,
        # that should be corrected for
        plen_val = po.metric.ssim(base_img, other, weighted)
        mat_val = torch.tensor(analysis[mat_type][f'samp{other_img}'].astype(np.float32))
        # float32 precision is ~1e-6 (see `np.finfo(np.float32)`), and the
        # errors increase through multiplication and other operations.
        print(plen_val-mat_val, plen_val, mat_val)
        assert torch.allclose(plen_val, mat_val.view_as(plen_val), atol=1e-5)

    def test_nlpd(self):
        im1 = po.load_images(op.join(DATA_DIR, 'einstein.pgm'))
        im2 = torch.randn_like(im1, requires_grad=True)
        assert po.metric.nlpd(im1, im2).requires_grad

    def test_nspd(self):
        im1 = po.load_images(op.join(DATA_DIR, 'einstein.pgm'))
        im2 = torch.randn_like(im1, requires_grad=True)
        assert po.metric.nspd(im1, im2).requires_grad

    def test_nspd2(self):
        im1 = po.load_images(op.join(DATA_DIR, 'einstein.pgm'))
        im2 = torch.randn_like(im1, requires_grad=True)
        assert po.metric.nspd(im1, im2, O=3, S=5, complex=True).requires_grad

    def test_nspd3(self):
        im1 = po.load_images(op.join(DATA_DIR, 'einstein.pgm'))
        im2 = torch.randn_like(im1, requires_grad=True)
        assert po.metric.nspd(im1, im2, O=1, S=5, complex=False).requires_grad

    def test_model_metric(self):
        im1 = po.load_images(op.join(DATA_DIR, 'einstein.pgm'))
        im2 = torch.randn_like(im1, requires_grad=True)
        model = po.simul.Front_End(disk_mask=True)
        assert po.metric.model_metric(im1, im2, model).requires_grad


class TestDisplay(object):

    def test_update_plot_line(self):
        x = np.linspace(0, 100)
        y1 = np.random.rand(*x.shape)
        y2 = np.random.rand(*x.shape)
        fig, ax = plt.subplots(1, 1)
        ax.plot(x, y1, '-o', label='hi')
        po.update_plot(ax, torch.tensor(y2).reshape(1, 1, len(x)))
        assert len(ax.lines) == 1, "Too many lines were plotted!"
        _, ax_y = ax.lines[0].get_data()
        if not np.allclose(ax_y, y2):
            raise Exception("Didn't update line correctly!")
        plt.close('all')

    @pytest.mark.parametrize('how', ['dict', 'tensor'])
    def test_update_plot_line_multi_axes(self, how):
        x = np.linspace(0, 100)
        y1 = np.random.rand(*x.shape)
        y2 = np.random.rand(2, *y1.shape)
        if how == 'tensor':
            y2 = torch.tensor(y2).reshape(1, 2, *y1.shape)
        elif how == 'dict':
            y2 = {i: torch.tensor(y2[i]).reshape(1, 1, *y1.shape) for i in range(2)}
        fig, axes = plt.subplots(1, 2)
        for ax in axes:
            ax.plot(x, y1, '-o', label='hi')
        po.update_plot(axes, y2)
        for i, ax in enumerate(axes):
            assert len(ax.lines) == 1, "Too many lines were plotted!"
            _, ax_y = ax.lines[0].get_data()
            if how == 'tensor':
                y_check = y2[0, i]
            else:
                y_check = y2[i]
            if not np.allclose(ax_y, y_check):
                raise Exception("Didn't update line correctly!")
        plt.close('all')

    @pytest.mark.parametrize('how', ['dict-single', 'dict-multi', 'tensor'])
    def test_update_plot_line_multi_channel(self, how):
        if how == 'dict-single':
            n_data = 1
        else:
            n_data = 2
        x = np.linspace(0, 100)
        y1 = np.random.rand(2, *x.shape)
        y2 = np.random.rand(n_data, *x.shape)
        if how == 'tensor':
            y2 = torch.tensor(y2).reshape(1, 2, len(x))
        elif how == 'dict-multi':
            y2 = {i: torch.tensor(y2[i]).reshape(1, 1, len(x)) for i in range(2)}
        elif how == 'dict-single':
            y2 = {0: torch.tensor(y2[0]).reshape(1, 1, len(x))}
        fig, ax = plt.subplots(1, 1)
        for i in range(2):
            ax.plot(x, y1[i], label=i)
        po.update_plot(ax, y2)
        assert len(ax.lines) == 2, "Too many lines were plotted!"
        for i in range(2):
            _, ax_y = ax.lines[i].get_data()
            if how == 'tensor':
                y_check = y2[0, i]
            elif how == 'dict-multi':
                y_check = y2[i]
            elif how == 'dict-single':
                y_check = {0: y2[0], 1: y1[1]}[i]
            if not np.allclose(ax_y, y_check):
                raise Exception("Didn't update line correctly!")
        plt.close('all')

    def test_update_plot_stem(self):
        x = np.linspace(0, 100)
        y1 = np.random.rand(*x.shape)
        y2 = np.random.rand(*x.shape)
        fig, ax = plt.subplots(1, 1)
        ax.stem(x, y1, '-o', label='hi', use_line_collection=True)
        po.update_plot(ax, torch.tensor(y2).reshape(1, 1, len(x)))
        assert len(ax.containers) == 1, "Too many stems were plotted!"
        ax_y = ax.containers[0].markerline.get_ydata()
        if not np.allclose(ax_y, y2):
            raise Exception("Didn't update stems correctly!")
        plt.close('all')

    @pytest.mark.parametrize('how', ['dict', 'tensor'])
    def test_update_plot_stem_multi_axes(self, how):
        x = np.linspace(0, 100)
        y1 = np.random.rand(*x.shape)
        y2 = np.random.rand(2, *y1.shape)
        if how == 'tensor':
            y2 = torch.tensor(y2).reshape(1, 2, *y1.shape)
        elif how == 'dict':
            y2 = {i: torch.tensor(y2[i]).reshape(1, 1, *y1.shape) for i in range(2)}
        fig, axes = plt.subplots(1, 2)
        for ax in axes:
            ax.stem(x, y1, label='hi', use_line_collection=True)
        po.update_plot(axes, y2)
        for i, ax in enumerate(axes):
            assert len(ax.containers) == 1, "Too many stems were plotted!"
            ax_y = ax.containers[0].markerline.get_ydata()
            if how == 'tensor':
                y_check = y2[0, i]
            else:
                y_check = y2[i]
            if not np.allclose(ax_y, y_check):
                raise Exception("Didn't update stem correctly!")
        plt.close('all')

    @pytest.mark.parametrize('how', ['dict-single', 'dict-multi', 'tensor'])
    def test_update_plot_stem_multi_channel(self, how):
        if how == 'dict-single':
            n_data = 1
        else:
            n_data = 2
        x = np.linspace(0, 100)
        y1 = np.random.rand(2, *x.shape)
        y2 = np.random.rand(n_data, *x.shape)
        if how == 'tensor':
            y2 = torch.tensor(y2).reshape(1, 2, len(x))
        elif how == 'dict-multi':
            y2 = {i: torch.tensor(y2[i]).reshape(1, 1, len(x)) for i in range(2)}
        elif how == 'dict-single':
            y2 = {0: torch.tensor(y2[0]).reshape(1, 1, len(x))}
        fig, ax = plt.subplots(1, 1)
        for i in range(2):
            ax.stem(x, y1[i], label=i, use_line_collection=True)
        po.update_plot(ax, y2)
        assert len(ax.containers) == 2, "Too many lines were plotted!"
        for i in range(2):
            ax_y = ax.containers[i].markerline.get_ydata()
            if how == 'tensor':
                y_check = y2[0, i]
            elif how == 'dict-multi':
                y_check = y2[i]
            elif how == 'dict-single':
                y_check = {0: y2[0], 1: y1[1]}[i]
            if not np.allclose(ax_y, y_check):
                raise Exception("Didn't update line correctly!")
        plt.close('all')

    def test_update_plot_image(self):
        y1 = np.random.rand(1, 1, 100, 100)
        y2 = np.random.rand(*y1.shape)
        fig = pt.imshow(y1.squeeze())
        ax = fig.axes[0]
        po.update_plot(ax, torch.tensor(y2))
        assert len(ax.images) == 1, "Too many images were plotted!"
        ax_y = ax.images[0].get_array().data
        if not np.allclose(ax_y, y2):
            raise Exception("Didn't update image correctly!")
        plt.close('all')

    @pytest.mark.parametrize('how', ['dict', 'tensor'])
    def test_update_plot_image_multi_axes(self, how):
        y1 = np.random.rand(1, 2, 100, 100)
        y2 = np.random.rand(1, 2, 100, 100)
        if how == 'tensor':
            y2 = torch.tensor(y2)
        elif how == 'dict':
            y2 = {i: torch.tensor(y2[0, i]).reshape(1, 1, 100, 100) for i in range(2)}
        fig = pt.imshow([y for y in y1.squeeze()])
        po.update_plot(fig.axes, y2)
        for i, ax in enumerate(fig.axes):
            assert len(ax.images) == 1, "Too many lines were plotted!"
            ax_y = ax.images[0].get_array().data
            if how == 'tensor':
                y_check = y2[0, i]
            else:
                y_check = y2[i]
            if not np.allclose(ax_y, y_check):
                raise Exception("Didn't update image correctly!")
        plt.close('all')

    @pytest.mark.parametrize('as_rgb', [True, False])
    @pytest.mark.parametrize('channel_idx', [None, 0, [0, 1]])
    @pytest.mark.parametrize('batch_idx', [None, 0, [0, 1]])
    @pytest.mark.parametrize('is_complex', [False, 'logpolar', 'rectangular', 'polar'])
    @pytest.mark.parametrize('mini_im', [True, False])
    def test_imshow(self, as_rgb, channel_idx, batch_idx, is_complex, mini_im):
        fails = False
        if is_complex:
            im = torch.rand((2, 4, 10, 10, 2))
            # this is 2 (the two complex components) * 4 (the four channels) *
            # 2 (the two batches)
            n_axes = 16
        else:
            im = torch.rand((2, 4, 10, 10))
            # this is 4 (the four channels) * 2 (the two batches)
            n_axes = 8
        if mini_im:
            # n_axes here follows the same logic as above
            if is_complex:
                shape = [2, 4, 5, 5, 2]
                n_axes += 16
            else:
                shape = [2, 4, 5, 5]
                n_axes += 8
            im = [im, torch.rand(shape)]
        if not is_complex:
            # need to change this to one of the acceptable strings
            is_complex = 'rectangular'
        if batch_idx is None and channel_idx is None and not as_rgb:
            # then we'd have a 4d array we want to plot in grayscale -- don't
            # know how to do that
            fails = True
        else:
            if batch_idx is not None:
                # then we're only plotting one of the two batches
                n_axes /= 2
            if channel_idx is not None:
                # then we're only plotting one of the four channels
                n_axes /= 4
                # if channel_idx is not None, then we don't have all the
                # channels necessary for plotting RGB, so this will fail
                if as_rgb:
                    fails = True
            # when channel_idx=0, as_rgb does nothing, so don't want to
            # double-count
            elif as_rgb:
                # if we're plotting as_rgb, the four channels just specify
                # RGBA, so we only have one image for them
                n_axes /= 4
        if isinstance(batch_idx, list) or isinstance(channel_idx, list):
            # neither of these are supported
            fails = True
        if not fails:
            fig = po.imshow(im, as_rgb=as_rgb, channel_idx=channel_idx,
                            batch_idx=batch_idx, plot_complex=is_complex)
            assert len(fig.axes) == n_axes, f"Created {len(fig.axes)} axes, but expected {n_axes}! Probably plotting color as grayscale or vice versa"
            plt.close('all')
        if fails:
            with pytest.raises(Exception):
                po.imshow(im, as_rgb=as_rgb, channel_idx=channel_idx,
                          batch_idx=batch_idx, plot_complex=is_complex)

    @pytest.mark.parametrize('as_rgb', [True, False])
    @pytest.mark.parametrize('channel_idx', [None, 0, [0, 1]])
    @pytest.mark.parametrize('batch_idx', [None, 0, [0, 1]])
    @pytest.mark.parametrize('is_complex', [False, 'logpolar', 'rectangular', 'polar'])
    @pytest.mark.parametrize('mini_vid', [True, False])
    def test_animshow(self, as_rgb, channel_idx, batch_idx, is_complex, mini_vid):
        fails = False
        if is_complex:
            vid = torch.rand((2, 4, 10, 10, 10, 2))
            # this is 2 (the two complex components) * 4 (the four channels) *
            # 2 (the two batches)
            n_axes = 16
        else:
            vid = torch.rand((2, 4, 10, 10, 10))
            # this is 4 (the four channels) * 2 (the two batches)
            n_axes = 8
        if mini_vid:
            # n_axes here follows the same logic as above
            if is_complex:
                shape = [2, 4, 10, 5, 5, 2]
                n_axes += 16
            else:
                shape = [2, 4, 10, 5, 5]
                n_axes += 8
            vid = [vid, torch.rand(shape)]
        if not is_complex:
            # need to change this to one of the acceptable strings
            is_complex = 'rectangular'
        if batch_idx is None and channel_idx is None and not as_rgb:
            # then we'd have a 4d array we want to plot in grayscale -- don't
            # know how to do that
            fails = True
        else:
            if batch_idx is not None:
                # then we're only plotting one of the two batches
                n_axes /= 2
            if channel_idx is not None:
                # then we're only plotting one of the four channels
                n_axes /= 4
                # if channel_idx is not None, then we don't have all the
                # channels necessary for plotting RGB, so this will fail
                if as_rgb:
                    fails = True
            # when channel_idx=0, as_rgb does nothing, so don't want to
            # double-count
            elif as_rgb:
                # if we're plotting as_rgb, the four channels just specify
                # RGBA, so we only have one video for them
                n_axes /= 4
        if isinstance(batch_idx, list) or isinstance(channel_idx, list):
            # neither of these are supported
            fails = True
        if not fails:
            anim = po.animshow(vid, as_rgb=as_rgb, channel_idx=channel_idx,
                               batch_idx=batch_idx, plot_complex=is_complex)
            fig = anim._fig
            assert len(fig.axes) == n_axes, f"Created {len(fig.axes)} axes, but expected {n_axes}! Probably plotting color as grayscale or vice versa"
            plt.close('all')
        if fails:
            with pytest.raises(Exception):
                po.animshow(vid, as_rgb=as_rgb, channel_idx=channel_idx,
                            batch_idx=batch_idx, plot_complex=is_complex)<|MERGE_RESOLUTION|>--- conflicted
+++ resolved
@@ -18,12 +18,10 @@
 DATA_DIR = op.join(op.dirname(op.realpath(__file__)), '..', 'data')
 # If you add anything here, remember to update the docstring in osf_download!
 OSF_URL = {'plenoptic-test-files.tar.gz': 'q9kn8', 'ssim_images.tar.gz': 'j65tw',
-<<<<<<< HEAD
-           'ssim_analysis.mat': 'ndtc7', 'portilla_simoncelli_matlab_test_vectors.tar.gz':'qtn5y',
+           'ssim_analysis.mat': 'ndtc7', 'MAD_results.tar.gz': 'jwcsr', 
+           'portilla_simoncelli_matlab_test_vectors.tar.gz':'qtn5y',
            'portilla_simoncelli_test_vectors.tar.gz': '8r2gq'}
-=======
-           'ssim_analysis.mat': 'ndtc7', 'MAD_results.tar.gz': 'jwcsr'}
->>>>>>> a85d2863
+
 print("On device %s" % DEVICE)
 
 
