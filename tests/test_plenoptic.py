import pytest
import torch
import requests
import math
import tqdm
import tarfile
import os
import imageio
import numpy as np
import plenoptic as po
import os.path as op
import scipy.io as sio


DEVICE = torch.device("cuda" if torch.cuda.is_available() else "cpu")
DTYPE = torch.float32
DATA_DIR = op.join(op.dirname(op.realpath(__file__)), '..', 'data')
OSF_URL = {'plenoptic-test-files.tar.gz': 'q9kn8', 'ssim_images.tar.gz': 'j65tw',
           'ssim_analysis.mat': 'ndtc7'}
print("On device %s" % DEVICE)

def osf_download(filename):
    path = op.join(op.dirname(op.realpath(__file__)), '..', 'data', filename)
    if not op.exists(path.replace('.tar.gz', '')):
        print("matfiles required for testing not found, downloading now...")
        # Streaming, so we can iterate over the response.
        r = requests.get(f"https://osf.io/{OSF_URL[filename]}/download",
                         stream=True)

        # Total size in bytes.
        total_size = int(r.headers.get('content-length', 0))
        block_size = 1024*1024
        wrote = 0
        with open(path, 'wb') as f:
            for data in tqdm.tqdm(r.iter_content(block_size), unit='MB',
                                  unit_scale=True,
                                  total=math.ceil(total_size//block_size)):
                wrote += len(data)
                f.write(data)
        if total_size != 0 and wrote != total_size:
            raise Exception(f"Error downloading {filename}!")
        if filename.endswith('.tar.gz'):
            with tarfile.open(path) as f:
                f.extractall(op.dirname(path))
            os.remove(path)
    return path.replace('.tar.gz', '')


@pytest.fixture()
def test_files_dir():
    return osf_download('plenoptic-test-files.tar.gz')


@pytest.fixture()
def ssim_images():
    return osf_download('ssim_images.tar.gz')


@pytest.fixture()
def ssim_analysis():
    return osf_download('ssim_analysis.mat')


class TestNonLinearities(object):

    def test_polar_amplitude_zero(self):
        a = torch.rand(10)*-1
        b = po.rescale(torch.randn(10), -np.pi / 2, np.pi / 2)

<<<<<<< HEAD
    @pytest.mark.parametrize("is_complex", [True, False])
    @pytest.mark.parametrize("store_unoriented_bands", [True, False])
    @pytest.mark.parametrize("scales", [[0], [5], [0, 1, 2], [0, 3, 5],
                                        ['residual_highpass', 'residual_lowpass'],
                                        ['residual_highpass', 0, 1, 'residual_lowpass']])
    def test_scales_arg(self, is_complex, store_unoriented_bands, scales):
        img = imageio.imread(op.join(DATA_DIR, 'einstein.pgm'))
        img = torch.tensor(img / 255, dtype=torch.float32).unsqueeze(0).unsqueeze(0)
        pyr = po.simul.Steerable_Pyramid_Freq(img.shape[-2:], is_complex=is_complex,
                                              store_unoriented_bands=store_unoriented_bands)
        pyr_coeffs = pyr(img).copy()
        if store_unoriented_bands:
            unor = pyr.unoriented_bands.copy()
        reduced_pyr_coeffs = pyr(img, scales).copy()
        for k, v in reduced_pyr_coeffs.items():
            if (v != pyr_coeffs[k]).any():
                raise Exception("Reduced pyr_coeffs should be same as original, but at least key "
                                f"{k} is not")
        if store_unoriented_bands:
            for k, v in pyr.unoriented_bands.items():
                if (v != unor[k]).any():
                    raise Exception("Reduced unoriented_bands should be same as original, but "
                                    f"at least key {k} is not")
        # recon_pyr should always fail
        with pytest.raises(Exception):
            pyr.recon_pyr()
        with pytest.raises(Exception):
            pyr.recon_pyr(scales)

=======
        with pytest.raises(ValueError) as e:
            _, _ = po.polar_to_rectangular(a, b)
>>>>>>> 649a8c50

    def test_coordinate_identity_transform_rectangular(self):
        dims = (10, 5, 256, 256)
        x = torch.randn(dims)
        y = torch.randn(dims)

        X, Y = po.polar_to_rectangular(*po.rectangular_to_polar(x, y))

        assert torch.norm(x - X) < 1e-3
        assert torch.norm(y - Y) < 1e-3

    def test_coordinate_identity_transform_polar(self):
        dims = (10, 5, 256, 256)

        # ensure vec len a is non-zero by adding .1 and then re-normalizing
        a = torch.rand(dims) + 0.1
        a = a / a.max()
        b = po.rescale(torch.randn(dims), -np.pi / 2, np.pi / 2)

        A, B = po.rectangular_to_polar(*po.polar_to_rectangular(a, b))

        assert torch.norm(a - A) < 1e-3
        assert torch.norm(b - B) < 1e-3

    def test_rectangular_to_polar_dict(self):
        x = po.make_basic_stimuli()
        spc = po.simul.Steerable_Pyramid_Freq(x.shape[-2:], height=5, order=1, is_complex=True)
        y = spc(x)
        energy, state = po.simul.non_linearities.rectangular_to_polar_dict(y)

    def test_rectangular_to_polar_real(self):
        x = torch.randn(10, 1, 256, 256)
        po.simul.non_linearities.rectangular_to_polar_real(x)

    def test_local_gain_control(self):
        x = po.make_basic_stimuli()
        spc = po.simul.Steerable_Pyramid_Freq(x.shape[-2:], height=5, order=1, is_complex=False)
        y = spc(x)
        energy, state = po.simul.non_linearities.local_gain_control(y)

    def test_normalize(self):
        x = po.make_basic_stimuli()
        # should operate on both of these, though it will do different
        # things
        po.simul.non_linearities.normalize(x[0].flatten())
        po.simul.non_linearities.normalize(x[0].flatten(), 1)
        po.simul.non_linearities.normalize(x[0])
        po.simul.non_linearities.normalize(x[0], 1)
        po.simul.non_linearities.normalize(x[0], sum_dim=1)

    def test_normalize_dict(self):
        x = po.make_basic_stimuli()
        v1 = po.simul.PooledV1(1, x.shape[-2:])
        v1(x[0])
        po.simul.non_linearities.normalize_dict(v1.representation)


def test_find_files(test_files_dir):
    assert op.exists(op.join(test_files_dir, 'buildSCFpyr0.mat'))


<<<<<<< HEAD
@pytest.mark.parametrize('paths', [DATA_DIR, op.join(DATA_DIR, 'einstein.png'),
                                   op.join(DATA_DIR, '256x256'),
                                   [op.join(DATA_DIR, 'einstein.png'),
                                    op.join(DATA_DIR, 'curie.pgm')]])
@pytest.mark.parametrize('as_gray', [True, False])
def test_load_images(paths, as_gray):
    if paths == DATA_DIR:
        # there's a 512 by 512 image here, which means we should raise
        # an Exception
        with pytest.raises(Exception):
            images = po.tools.data.load_images(paths, as_gray)
    else:
        images = po.tools.data.load_images(paths, as_gray)
        assert images.ndimension() == 4, "load_images did not return a 4d tensor!"


class TestPooling(object):

    def test_creation(self):
        ang_windows, ecc_windows = po.simul.pooling.create_pooling_windows(.87, (256, 256))

    def test_creation_args(self):
        ang, ecc = po.simul.pooling.create_pooling_windows(.87, (100, 100), .2, 30, 1.2,
                                                           transition_region_width=.7)
        ang, ecc = po.simul.pooling.create_pooling_windows(.87, (100, 100), .2, 30, 1.2,
                                                           transition_region_width=.5)
        ang, ecc = po.simul.pooling.create_pooling_windows(.87, (100, 100), .2, 30, 1.2,
                                                           'gaussian', std_dev=1)

    def test_ecc_windows(self):
        windows = po.simul.pooling.log_eccentricity_windows((256, 256), n_windows=4)
        windows = po.simul.pooling.log_eccentricity_windows((256, 256), n_windows=4.5)
        windows = po.simul.pooling.log_eccentricity_windows((256, 256), window_spacing=.5)
        windows = po.simul.pooling.log_eccentricity_windows((256, 256), window_spacing=1)

    def test_angle_windows(self):
        windows = po.simul.pooling.polar_angle_windows(4, (256, 256))
        windows = po.simul.pooling.polar_angle_windows(4, (1000, 1000))
        with pytest.raises(Exception):
            windows = po.simul.pooling.polar_angle_windows(1.5, (256, 256))
        with pytest.raises(Exception):
            windows = po.simul.pooling.polar_angle_windows(1, (256, 256))

    def test_calculations(self):
        # these really shouldn't change, but just in case...
        assert po.simul.pooling.calc_angular_window_spacing(2) == np.pi
        assert po.simul.pooling.calc_angular_n_windows(2) == np.pi
        with pytest.raises(Exception):
            po.simul.pooling.calc_eccentricity_window_spacing()
        assert po.simul.pooling.calc_eccentricity_window_spacing(n_windows=4) == 0.8502993454155389
        assert po.simul.pooling.calc_eccentricity_window_spacing(scaling=.87) == 0.8446653390527211
        assert po.simul.pooling.calc_eccentricity_window_spacing(5, 10, scaling=.87) == 0.8446653390527211
        assert po.simul.pooling.calc_eccentricity_window_spacing(5, 10, n_windows=4) == 0.1732867951399864
        assert po.simul.pooling.calc_eccentricity_n_windows(0.8502993454155389) == 4
        assert po.simul.pooling.calc_eccentricity_n_windows(0.1732867951399864, 5, 10) == 4
        assert po.simul.pooling.calc_scaling(4) == 0.8761474337786708
        assert po.simul.pooling.calc_scaling(4, 5, 10) == 0.17350368946058647
        assert np.isinf(po.simul.pooling.calc_scaling(4, 0))

    @pytest.mark.parametrize('num_scales', [1, 3])
    @pytest.mark.parametrize('transition_region_width', [.5, 1])
    def test_PoolingWindows_cosine(self, num_scales, transition_region_width):
        im = plt.imread(op.join(DATA_DIR, 'nuts.pgm'))
        im = torch.tensor(im, dtype=DTYPE, device=DEVICE).unsqueeze(0).unsqueeze(0)
        pw = po.simul.PoolingWindows(.5, im.shape[2:], num_scales=num_scales,
                                     transition_region_width=transition_region_width,
                                     window_type='cosine',)
        pw = pw.to(DEVICE)
        pw(im)

    @pytest.mark.parametrize('num_scales', [1, 3])
    def test_PoolingWindows(self, num_scales):
        im = plt.imread(op.join(DATA_DIR, 'nuts.pgm'))
        im = torch.tensor(im, dtype=DTYPE, device=DEVICE).unsqueeze(0).unsqueeze(0)
        pw = po.simul.PoolingWindows(.5, im.shape[2:], num_scales=num_scales,
                                             window_type='gaussian', std_dev=1)
        pw = pw.to(DEVICE)
        pw(im)
        # we only support std_dev=1
        with pytest.raises(Exception):
            po.simul.PoolingWindows(.5, im.shape[2:], num_scales=num_scales,
                                    window_type='gaussian', std_dev=2)
        with pytest.raises(Exception):
            po.simul.PoolingWindows(.5, im.shape[2:], num_scales=num_scales,
                                    window_type='gaussian', std_dev=.5)

    def test_PoolingWindows_project(self):
        im = plt.imread(op.join(DATA_DIR, 'nuts.pgm'))
        im = torch.tensor(im, dtype=DTYPE, device=DEVICE).unsqueeze(0).unsqueeze(0)
        pw = po.simul.PoolingWindows(.5, im.shape[2:])
        pw = pw.to(DEVICE)
        pooled = pw(im)
        pw.project(pooled)
        pw = po.simul.PoolingWindows(.5, im.shape[2:], num_scales=3)
        pw = pw.to(DEVICE)
        pooled = pw(im)
        pw.project(pooled)

    def test_PoolingWindows_nonsquare(self):
        # test PoolingWindows with weirdly-shaped iamges
        im = plt.imread(op.join(DATA_DIR, 'nuts.pgm'))
        im = torch.tensor(im, dtype=DTYPE, device=DEVICE)
        for sh in [(256, 128), (256, 127), (256, 125), (125, 125), (127, 125)]:
            tmp = im[:sh[0], :sh[1]].unsqueeze(0).unsqueeze(0)
            rgc = po.simul.RetinalGanglionCells(.9, tmp.shape[2:])
            rgc = rgc.to(DEVICE)
            rgc(tmp)
            v1 = po.simul.RetinalGanglionCells(.9, tmp.shape[2:])
            v1 = v1.to(DEVICE)
            v1(tmp)

    def test_PoolingWindows_plotting(self):
        im = plt.imread(op.join(DATA_DIR, 'nuts.pgm'))
        im = torch.tensor(im, dtype=DTYPE, device=DEVICE)
        pw = po.simul.PoolingWindows(.8, im.shape, num_scales=2)
        pw = pw.to(DEVICE)
        pw.plot_window_areas()
        pw.plot_window_widths()
        for i in range(2):
            pw.plot_window_areas('pixels', i)
            pw.plot_window_widths('pixels', i)
        fig = pt.imshow(po.to_numpy(im))
        pw.plot_windows(fig.axes[0])
        plt.close('all')

    def test_PoolingWindows_caching(self, tmp_path):
        im = plt.imread(op.join(DATA_DIR, 'nuts.pgm'))
        im = torch.tensor(im, dtype=DTYPE, device=DEVICE)
        # first time we save, second we load
        pw = po.simul.PoolingWindows(.8, im.shape, num_scales=2, cache_dir=tmp_path)
        pw = po.simul.PoolingWindows(.8, im.shape, num_scales=2, cache_dir=tmp_path)

    def test_PoolingWindows_parallel(self, tmp_path):
        if torch.cuda.device_count() > 1:
            devices = list(range(torch.cuda.device_count()))
            im = plt.imread(op.join(DATA_DIR, 'nuts.pgm'))
            im = torch.tensor(im, dtype=DTYPE, device=DEVICE).unsqueeze(0).unsqueeze(0)
            pw = po.simul.PoolingWindows(.5, im.shape[2:])
            pw = pw.parallel(devices)
            pw(im)
            pw = po.simul.PoolingWindows(.5, im.shape[2:], num_scales=3)
            pw = pw.parallel(devices)
            pw(im)
            pw = po.simul.PoolingWindows(.5, im.shape[2:], transition_region_width=1)
            pw = pw.parallel(devices)
            pw(im)
            for sh in [(256, 128), (256, 127), (256, 125), (125, 125), (127, 125)]:
                tmp = im[:sh[0], :sh[1]]
                rgc = po.simul.RetinalGanglionCells(.9, tmp.shape[2:])
                rgc = rgc.parallel(devices)
                rgc(tmp)
                v1 = po.simul.RetinalGanglionCells(.9, tmp.shape[2:])
                v1 = v1.parallel(devices)
                v1(tmp)
            pw = po.simul.PoolingWindows(.8, im.shape[2:], num_scales=2)
            pw = pw.parallel(devices)
            pw.plot_window_areas()
            pw.plot_window_widths()
            for i in range(2):
                pw.plot_window_areas('pixels', i)
                pw.plot_window_widths('pixels', i)
            fig = pt.imshow(po.to_numpy(im).squeeze())
            pw.plot_windows(fig.axes[0])
            pw = po.simul.PoolingWindows(.5, im.shape[2:])
            pw = pw.parallel(devices)
            pooled = pw(im)
            pw.project(pooled)
            pw = po.simul.PoolingWindows(.5, im.shape[2:], num_scales=3)
            pw = pw.parallel(devices)
            pooled = pw(im)
            pw.project(pooled)
            plt.close('all')

    def test_PoolingWindows_sep(self):
        # test the window and pool function separate of the forward function
        im = plt.imread(op.join(DATA_DIR, 'nuts.pgm'))
        im = torch.tensor(im, dtype=DTYPE, device=DEVICE).unsqueeze(0).unsqueeze(0)
        pw = po.simul.PoolingWindows(.5, im.shape[2:])
        pw.pool(pw.window(im))

# class TestSpectral(object):
#


class TestVentralStream(object):

    def test_rgc(self):
        im = plt.imread(op.join(DATA_DIR, 'nuts.pgm'))
        im = torch.tensor(im, dtype=DTYPE, device=DEVICE).unsqueeze(0).unsqueeze(0)
        rgc = po.simul.RetinalGanglionCells(.5, im.shape[2:])
        rgc = rgc.to(DEVICE)
        rgc(im)
        _ = rgc.plot_window_widths('degrees')
        _ = rgc.plot_window_widths('degrees', jitter=0)
        _ = rgc.plot_window_widths('pixels')
        _ = rgc.plot_window_areas('degrees')
        _ = rgc.plot_window_areas('degrees')
        _ = rgc.plot_window_areas('pixels')
        fig = pt.imshow(po.to_numpy(im).squeeze())
        _ = rgc.plot_windows(fig.axes[0])
        rgc.plot_representation()
        rgc.plot_representation_image()
        fig, axes = plt.subplots(2, 1, figsize=(5, 12))
        rgc.plot_representation(ax=axes[1])
        rgc.plot_representation_image(ax=axes[0])
        plt.close('all')

    def test_rgc_2(self):
        im = plt.imread(op.join(DATA_DIR, 'nuts.pgm'))
        im = torch.tensor(im, dtype=DTYPE, device=DEVICE).unsqueeze(0).unsqueeze(0)
        rgc = po.simul.RetinalGanglionCells(.5, im.shape[2:], transition_region_width=1)
        rgc = rgc.to(DEVICE)
        rgc(im)
        _ = rgc.plot_window_widths('degrees')
        _ = rgc.plot_window_widths('degrees', jitter=0)
        _ = rgc.plot_window_widths('pixels')
        _ = rgc.plot_window_areas('degrees')
        _ = rgc.plot_window_areas('degrees')
        _ = rgc.plot_window_areas('pixels')
        fig = pt.imshow(po.to_numpy(im).squeeze())
        _ = rgc.plot_windows(fig.axes[0])
        rgc.plot_representation()
        rgc.plot_representation_image()
        fig, axes = plt.subplots(2, 1, figsize=(5, 12))
        rgc.plot_representation(ax=axes[1])
        rgc.plot_representation_image(ax=axes[0])
        plt.close('all')

    def test_rgc_metamer(self):
        # literally just testing that it runs
        im = plt.imread(op.join(DATA_DIR, 'nuts.pgm'))
        im = torch.tensor(im, dtype=DTYPE, device=DEVICE).unsqueeze(0).unsqueeze(0)
        rgc = po.simul.RetinalGanglionCells(.5, im.shape[2:])
        rgc = rgc.to(DEVICE)
        metamer = po.synth.Metamer(im, rgc)
        metamer.synthesize(max_iter=3)
        assert not torch.isnan(metamer.matched_image).any(), "There's a NaN here!"

    def test_rgc_save_load(self, tmp_path):
        im = plt.imread(op.join(DATA_DIR, 'nuts.pgm'))
        im = torch.tensor(im, dtype=torch.float32, device=DEVICE).unsqueeze(0).unsqueeze(0)
        # first time we cache the windows...
        rgc = po.simul.RetinalGanglionCells(.5, im.shape[2:], cache_dir=tmp_path)
        rgc = rgc.to(DEVICE)
        rgc(im)
        rgc.save_reduced(op.join(tmp_path, 'test_rgc_save_load.pt'))
        rgc_copy = po.simul.RetinalGanglionCells.load_reduced(op.join(tmp_path,
                                                                      'test_rgc_save_load.pt'))
        rgc_copy = rgc_copy.to(DEVICE)
        if not len(rgc.PoolingWindows.angle_windows) == len(rgc_copy.PoolingWindows.angle_windows):
            raise Exception("Something went wrong saving and loading, the lists of angle windows"
                            " are not the same length!")
        if not len(rgc.PoolingWindows.ecc_windows) == len(rgc_copy.PoolingWindows.ecc_windows):
            raise Exception("Something went wrong saving and loading, the lists of ecc windows"
                            " are not the same length!")
        # we don't recreate everything, e.g., the representation, but windows is the most important
        for i in range(len(rgc.PoolingWindows.angle_windows)):
            if not rgc.PoolingWindows.angle_windows[i].allclose(rgc_copy.PoolingWindows.angle_windows[i]):
                raise Exception("Something went wrong saving and loading, the angle_windows %d are"
                                " not identical!" % i)
        for i in range(len(rgc.PoolingWindows.ecc_windows)):
            if not rgc.PoolingWindows.ecc_windows[i].allclose(rgc_copy.PoolingWindows.ecc_windows[i]):
                raise Exception("Something went wrong saving and loading, the ecc_windows %d are"
                                " not identical!" % i)
        # ...second time we load them
        rgc = po.simul.RetinalGanglionCells(.5, im.shape[2:], cache_dir=tmp_path)

    def test_rgc_parallel(self):
        if torch.cuda.device_count() > 1:
            devices = list(range(torch.cuda.device_count()))
            im = plt.imread(op.join(DATA_DIR, 'nuts.pgm'))
            im = torch.tensor(im, dtype=DTYPE, device=DEVICE).unsqueeze(0).unsqueeze(0)
            rgc = po.simul.RetinalGanglionCells(.5, im.shape[2:])
            rgc = rgc.parallel(devices)
            metamer = po.synth.Metamer(im, rgc)
            metamer.synthesize(max_iter=3)
            rgc.plot_representation()
            rgc.plot_representation_image()
            metamer.plot_representation_error()
            plt.close('all')

    def test_frontend(self):
        im = po.make_basic_stimuli()
        frontend = po.simul.Front_End()
        frontend(im)

    def test_frontend_plot(self):
        im = plt.imread(op.join(DATA_DIR, 'nuts.pgm'))
        im = torch.tensor(im, dtype=DTYPE, device=DEVICE).unsqueeze(0).unsqueeze(0)
        frontend = po.simul.Front_End()
        po.tools.display.plot_representation(data=frontend(im), figsize=(11, 5))
        metamer = po.synth.Metamer(im, frontend)
        metamer.synthesize(max_iter=3, store_progress=1)
        metamer.plot_synthesis_status(figsize=(35, 5))
        metamer.animate(figsize=(35, 5))
        plt.close('all')

    def test_frontend_PoolingWindows(self):
        im = plt.imread(op.join(DATA_DIR, 'nuts.pgm'))
        im = torch.tensor(im, dtype=DTYPE, device=DEVICE).unsqueeze(0).unsqueeze(0)
        frontend = po.simul.Front_End()
        pw = po.simul.PoolingWindows(.5, (256, 256))
        pw(frontend(im))
        po.tools.display.plot_representation(data=pw(frontend(im)))
        plt.close('all')

    def test_v1(self):
        im = plt.imread(op.join(DATA_DIR, 'nuts.pgm'))
        im = torch.tensor(im, dtype=DTYPE, device=DEVICE).unsqueeze(0).unsqueeze(0)
        v1 = po.simul.PrimaryVisualCortex(.5, im.shape[2:])
        v1 = v1.to(DEVICE)
        v1(im)
        _ = v1.plot_window_widths('pixels')
        _ = v1.plot_window_areas('pixels')
        for i in range(v1.num_scales):
            _ = v1.plot_window_widths('pixels', i)
            _ = v1.plot_window_areas('pixels', i)
        v1.plot_representation()
        v1.plot_representation_image()
        fig, axes = plt.subplots(2, 1, figsize=(27, 12))
        v1.plot_representation(ax=axes[1])
        v1.plot_representation_image(ax=axes[0])
        plt.close('all')

    def test_v1_norm(self):
        im = plt.imread(op.join(DATA_DIR, 'nuts.pgm'))
        im = torch.tensor(im, dtype=DTYPE, device=DEVICE).unsqueeze(0).unsqueeze(0)
        v1 = po.simul.PrimaryVisualCortex(.5, im.shape[2:])
        stats = po.optim.generate_norm_stats(v1, DATA_DIR, img_shape=(256, 256))
        v1 = po.simul.PrimaryVisualCortex(.5, im.shape[2:], normalize_dict=stats)
        v1 = v1.to(DEVICE)
        v1(im)
        _ = v1.plot_window_widths('pixels')
        _ = v1.plot_window_areas('pixels')
        for i in range(v1.num_scales):
            _ = v1.plot_window_widths('pixels', i)
            _ = v1.plot_window_areas('pixels', i)
        v1.plot_representation()
        v1.plot_representation_image()
        fig, axes = plt.subplots(2, 1, figsize=(27, 12))
        v1.plot_representation(ax=axes[1])
        v1.plot_representation_image(ax=axes[0])
        plt.close('all')

    def test_v1_parallel(self):
        if torch.cuda.device_count() > 1:
            devices = list(range(torch.cuda.device_count()))
            im = plt.imread(op.join(DATA_DIR, 'nuts.pgm'))
            im = torch.tensor(im, dtype=DTYPE, device=DEVICE).unsqueeze(0).unsqueeze(0)
            v1 = po.simul.PrimaryVisualCortex(.5, im.shape[2:]).to(DEVICE)
            v1 = v1.parallel(devices)
            metamer = po.synth.Metamer(im, v1)
            metamer.synthesize(max_iter=3)
            v1.plot_representation()
            v1.plot_representation_image()
            metamer.plot_representation_error()
            plt.close('all')

    def test_v1_2(self):
        im = plt.imread(op.join(DATA_DIR, 'nuts.pgm'))
        im = torch.tensor(im, dtype=DTYPE, device=DEVICE).unsqueeze(0).unsqueeze(0)
        v1 = po.simul.PrimaryVisualCortex(.5, im.shape[2:], transition_region_width=1)
        v1 = v1.to(DEVICE)
        v1(im)
        _ = v1.plot_window_widths('pixels')
        _ = v1.plot_window_areas('pixels')
        for i in range(v1.num_scales):
            _ = v1.plot_window_widths('pixels', i)
            _ = v1.plot_window_areas('pixels', i)
        v1.plot_representation()
        v1.plot_representation_image()
        fig, axes = plt.subplots(2, 1, figsize=(27, 12))
        v1.plot_representation(ax=axes[1])
        v1.plot_representation_image(ax=axes[0])
        plt.close('all')

    def test_v1_mean_luminance(self):
        for fname in ['nuts', 'einstein']:
            im = plt.imread(op.join(DATA_DIR, fname+'.pgm'))
            im = torch.tensor(im, dtype=torch.float32, device=DEVICE).unsqueeze(0).unsqueeze(0)
            v1 = po.simul.PrimaryVisualCortex(.5, im.shape[2:])
            v1 = v1.to(DEVICE)
            v1_rep = v1(im)
            rgc = po.simul.RetinalGanglionCells(.5, im.shape[2:])
            rgc = rgc.to(DEVICE)
            rgc_rep = rgc(im)
            if not torch.allclose(rgc.representation['mean_luminance'], v1.mean_luminance):
                raise Exception("Somehow RGC and V1 mean luminance representations are not the "
                                "same for image %s!" % fname)
            if not torch.allclose(rgc_rep, v1_rep[..., -rgc_rep.shape[-1]:]):
                raise Exception("Somehow V1's representation does not have the mean luminance "
                                "in the location expected! for image %s!" % fname)

    def test_v1_save_load(self, tmp_path):
        im = plt.imread(op.join(DATA_DIR, 'nuts.pgm'))
        im = torch.tensor(im, dtype=torch.float32, device=DEVICE).unsqueeze(0).unsqueeze(0)
        # first time we cache the windows...
        v1 = po.simul.PrimaryVisualCortex(.5, im.shape[2:], cache_dir=tmp_path)
        v1 = v1.to(DEVICE)
        v1(im)
        v1.save_reduced(op.join(tmp_path, 'test_v1_save_load.pt'))
        v1_copy = po.simul.PrimaryVisualCortex.load_reduced(op.join(tmp_path,
                                                                    'test_v1_save_load.pt'))
        v1_copy = v1_copy.to(DEVICE)
        if not len(v1.PoolingWindows.angle_windows) == len(v1_copy.PoolingWindows.angle_windows):
            raise Exception("Something went wrong saving and loading, the lists of angle windows"
                            " are not the same length!")
        if not len(v1.PoolingWindows.ecc_windows) == len(v1_copy.PoolingWindows.ecc_windows):
            raise Exception("Something went wrong saving and loading, the lists of ecc windows"
                            " are not the same length!")
        # we don't recreate everything, e.g., the representation, but windows is the most important
        for i in range(len(v1.PoolingWindows.angle_windows)):
            if not v1.PoolingWindows.angle_windows[i].allclose(v1_copy.PoolingWindows.angle_windows[i]):
                raise Exception("Something went wrong saving and loading, the angle_windows %d are"
                                " not identical!" % i)
        for i in range(len(v1.PoolingWindows.ecc_windows)):
            if not v1.PoolingWindows.ecc_windows[i].allclose(v1_copy.PoolingWindows.ecc_windows[i]):
                raise Exception("Something went wrong saving and loading, the ecc_windows %d are"
                                " not identical!" % i)
        # ...second time we load them
        v1 = po.simul.PrimaryVisualCortex(.5, im.shape[2:], cache_dir=tmp_path)

    @pytest.mark.parametrize('window', ['cosine', 'gaussian'])
    def test_v1_scales(self, window):
        im = po.load_images(op.join(DATA_DIR, 'einstein.pgm'))
        v1 = po.simul.PrimaryVisualCortex(1, im.shape[-2:], std_dev=1, window_type=window)
        lum_rep = v1(im, ['mean_luminance'])
        more_rep = v1(im, ['mean_luminance', 0])
        if lum_rep.numel() >= more_rep.numel():
            raise Exception("V1 not properly restricting output!")
        if any([(i, 0) in v1.representation.keys() for i in [1, 2, 3]]):
            raise Exception("Extra keys are showing up in v1.representation!")
        if lum_rep.numel() != v1(im, ['mean_luminance']).numel():
            raise Exception("V1 is not dropping unnecessary output!")

    def test_v1_metamer(self):
        im = plt.imread(op.join(DATA_DIR, 'nuts.pgm'))
        im = torch.tensor(im/255, dtype=DTYPE, device=DEVICE).unsqueeze(0).unsqueeze(0)
        v1 = po.simul.PrimaryVisualCortex(.5, im.shape[2:])
        v1 = v1.to(DEVICE)
        metamer = po.synth.Metamer(im, v1)
        metamer.synthesize(max_iter=3)

    @pytest.mark.parametrize("frontend", [True, False])
    @pytest.mark.parametrize("steer", [True, False])
    def test_v2(self, frontend, steer):
        x = po.make_basic_stimuli()
        v2 = po.simul.V2(frontend=frontend, steer=steer)
        v2(x)

    @pytest.mark.parametrize("frontend", [True, False])
    @pytest.mark.parametrize("steer", [True, False])
    def test_v2_metamer(self, frontend, steer):
        im = plt.imread(op.join(DATA_DIR, 'nuts.pgm'))
        im = torch.tensor(im, dtype=DTYPE, device=DEVICE, requires_grad=True).unsqueeze(0).unsqueeze(0)
        v2 = po.simul.V2(frontend=frontend, steer=steer)
        v2 = v2.to(DEVICE)
        metamer = po.synth.Metamer(im, v2)
        metamer.synthesize(max_iter=3)


class TestMetamers(object):

    @pytest.mark.parametrize('model', ['class', 'class_reduced', 'function'])
    @pytest.mark.parametrize('loss_func', [None, 'l2', 'range_penalty_w_beta'])
    def test_metamer_save_load(self, model, loss_func, tmp_path):

        im = plt.imread(op.join(DATA_DIR, 'nuts.pgm'))
        im = torch.tensor(im/255, dtype=DTYPE, device=DEVICE).unsqueeze(0).unsqueeze(0)
        save_reduced = False
        model_constructor = None
        if model == 'class':
            model = po.simul.PrimaryVisualCortex(.5, im.shape[2:]).to(DEVICE)
        elif model == 'class_reduced':
            model = po.simul.PrimaryVisualCortex(.5, im.shape[2:]).to(DEVICE)
            save_reduced = True
            model_constructor = po.simul.PrimaryVisualCortex.from_state_dict_reduced
        else:
            model = po.metric.nlpd
        loss_kwargs = {}
        if loss_func is None:
            loss = None
        elif loss_func == 'l2':
            loss = po.optim.l2_norm
        elif loss_func == 'range_penalty_w_beta':
            loss = po.optim.l2_and_penalize_range
            loss_kwargs['beta'] = .9
        met = po.synth.Metamer(im, model, loss_function=loss, loss_function_kwargs=loss_kwargs)
        met.synthesize(max_iter=10, store_progress=True)
        met.save(op.join(tmp_path, 'test_metamer_save_load.pt'), save_reduced)
        met_copy = po.synth.Metamer.load(op.join(tmp_path, "test_metamer_save_load.pt"),
                                         map_location=DEVICE,
                                         model_constructor=model_constructor)
        for k in ['target_image', 'saved_representation', 'saved_image', 'matched_representation',
                  'matched_image', 'target_representation']:
            if not getattr(met, k).allclose(getattr(met_copy, k)):
                raise Exception("Something went wrong with saving and loading! %s not the same"
                                % k)
        assert not isinstance(met_copy.matched_representation, torch.nn.Parameter), "matched_rep shouldn't be a parameter!"
        # check loss functions correctly saved
        met_loss = met.loss_function(met.matched_representation, met.target_representation,
                                     met.matched_image, met.target_image)
        met_copy_loss = met_copy.loss_function(met_copy.matched_representation,
                                               met_copy.target_representation,
                                               met_copy.matched_image, met_copy.target_image)
        if met_loss != met_copy_loss:
            raise Exception(f"Loss function not properly saved! Before saving was {met_loss}, "
                            f"after loading was {met_copy_loss}")
        # check that can resume
        met_copy.synthesize(max_iter=10, loss_change_iter=5, store_progress=True,
                            learning_rate=None)


    def test_metamer_store_rep(self):
        im = plt.imread(op.join(DATA_DIR, 'nuts.pgm'))
        im = torch.tensor(im/255, dtype=DTYPE, device=DEVICE).unsqueeze(0).unsqueeze(0)
        v1 = po.simul.PrimaryVisualCortex(.5, im.shape[2:])
        v1 = v1.to(DEVICE)
        metamer = po.synth.Metamer(im, v1)
        metamer.synthesize(max_iter=3, store_progress=2)

    def test_metamer_store_rep_2(self):
        im = plt.imread(op.join(DATA_DIR, 'nuts.pgm'))
        im = torch.tensor(im/255, dtype=DTYPE, device=DEVICE).unsqueeze(0).unsqueeze(0)
        v1 = po.simul.PrimaryVisualCortex(.5, im.shape[2:])
        v1 = v1.to(DEVICE)
        metamer = po.synth.Metamer(im, v1)
        metamer.synthesize(max_iter=3, store_progress=True)

    def test_metamer_store_rep_3(self):
        im = plt.imread(op.join(DATA_DIR, 'nuts.pgm'))
        im = torch.tensor(im/255, dtype=DTYPE, device=DEVICE).unsqueeze(0).unsqueeze(0)
        v1 = po.simul.PrimaryVisualCortex(.5, im.shape[2:])
        v1 = v1.to(DEVICE)
        metamer = po.synth.Metamer(im, v1)
        metamer.synthesize(max_iter=6, store_progress=3)

    def test_metamer_store_rep_4(self):
        im = plt.imread(op.join(DATA_DIR, 'nuts.pgm'))
        im = torch.tensor(im/255, dtype=DTYPE, device=DEVICE).unsqueeze(0).unsqueeze(0)
        v1 = po.simul.PrimaryVisualCortex(.5, im.shape[2:])
        v1 = v1.to(DEVICE)
        metamer = po.synth.Metamer(im, v1)
        with pytest.raises(Exception):
            metamer.synthesize(max_iter=3, store_progress=False, save_progress=True)

    def test_metamer_plotting_v1(self):
        im = plt.imread(op.join(DATA_DIR, 'nuts.pgm'))
        im = torch.tensor(im/255, dtype=DTYPE, device=DEVICE).unsqueeze(0).unsqueeze(0)
        v1 = po.simul.PrimaryVisualCortex(.5, im.shape[2:])
        v1 = v1.to(DEVICE)
        metamer = po.synth.Metamer(im, v1)
        metamer.synthesize(max_iter=6, store_progress=True)
        metamer.plot_representation_error()
        metamer.model.plot_representation_image(data=metamer.representation_error())
        metamer.plot_synthesis_status()
        metamer.plot_synthesis_status(iteration=1)
        plt.close('all')

    def test_metamer_plotting_rgc(self):
        im = plt.imread(op.join(DATA_DIR, 'nuts.pgm'))
        im = torch.tensor(im/255, dtype=DTYPE, device=DEVICE).unsqueeze(0).unsqueeze(0)
        rgc = po.simul.RetinalGanglionCells(.5, im.shape[2:])
        rgc = rgc.to(DEVICE)
        metamer = po.synth.Metamer(im, rgc)
        metamer.synthesize(max_iter=6, store_progress=True)
        metamer.plot_representation_error()
        metamer.model.plot_representation_image(data=metamer.representation_error())
        metamer.plot_synthesis_status()
        metamer.plot_synthesis_status(iteration=1)
        plt.close('all')

    def test_metamer_continue(self):
        im = plt.imread(op.join(DATA_DIR, 'nuts.pgm'))
        im = torch.tensor(im, dtype=DTYPE, device=DEVICE).unsqueeze(0).unsqueeze(0)
        rgc = po.simul.RetinalGanglionCells(.5, im.shape[2:])
        rgc = rgc.to(DEVICE)
        metamer = po.synth.Metamer(im, rgc)
        metamer.synthesize(max_iter=3, store_progress=True)
        metamer.synthesize(max_iter=3, store_progress=True)

    def test_metamer_animate(self):
        im = plt.imread(op.join(DATA_DIR, 'nuts.pgm'))
        im = torch.tensor(im/255, dtype=DTYPE, device=DEVICE).unsqueeze(0).unsqueeze(0)
        rgc = po.simul.RetinalGanglionCells(.5, im.shape[2:])
        rgc = rgc.to(DEVICE)
        metamer = po.synth.Metamer(im, rgc)
        metamer.synthesize(max_iter=3, store_progress=True)
        # this will test several related functions for us:
        # plot_synthesis_status, plot_representation_error,
        # representation_error
        metamer.animate(figsize=(17, 5), plot_representation_error=True, ylim='rescale100',
                        framerate=40)
        plt.close('all')

    def test_metamer_save_progress(self, tmp_path):
        im = plt.imread(op.join(DATA_DIR, 'nuts.pgm'))
        im = torch.tensor(im, dtype=torch.float32, device=DEVICE).unsqueeze(0).unsqueeze(0)
        v1 = po.simul.PrimaryVisualCortex(.5, im.shape[2:])
        v1 = v1.to(DEVICE)
        metamer = po.synth.Metamer(im, v1)
        save_path = op.join(tmp_path, 'test_metamer_save_progress.pt')
        metamer.synthesize(max_iter=3, store_progress=True, save_progress=True,
                           save_path=save_path)
        po.synth.Metamer.load(save_path,
                              model_constructor=po.simul.PrimaryVisualCortex.from_state_dict_reduced)

    def test_metamer_fraction_removed(self):

        X = np.load(op.join(op.join(op.dirname(op.realpath(__file__)), '..', 'examples'), 'metamer_PS_samples.npy'))
        sigma = X.std(axis=1)
        sigma[sigma < .00001] = 1
        normalizationFactor = 1 / sigma
        normalizationFactor = torch.diag(torch.tensor(normalizationFactor, dtype=torch.float32))

        model = po.simul.Texture_Statistics([256, 256], normalizationFactor=normalizationFactor)
        image = plt.imread(op.join(DATA_DIR, 'nuts.pgm')).astype(float) / 255.
        im0 = torch.tensor(image, requires_grad=True, dtype=torch.float32).squeeze().unsqueeze(0).unsqueeze(0)
        c = po.RangeClamper([image.min(), image.max()])
        M = po.synth.Metamer(im0, model)

        matched_image, matched_representation = M.synthesize(max_iter=3, learning_rate=1, seed=1, optimizer='SGD',
                                                             fraction_removed=.1, clamper=c)

    def test_metamer_loss_change(self):
        # literally just testing that it runs
        im = plt.imread(op.join(DATA_DIR, 'nuts.pgm'))
        im = torch.tensor(im, dtype=DTYPE, device=DEVICE).unsqueeze(0).unsqueeze(0)
        rgc = po.simul.RetinalGanglionCells(.5, im.shape[2:])
        rgc = rgc.to(DEVICE)
        metamer = po.synth.Metamer(im, rgc)
        metamer.synthesize(max_iter=10, loss_change_iter=1, loss_change_thresh=1,
                           loss_change_fraction=.5)
        metamer.synthesize(max_iter=10, loss_change_iter=1, loss_change_thresh=1,
                           loss_change_fraction=.5, fraction_removed=.1)

    @pytest.mark.parametrize('fraction_removed', [0, .1])
    @pytest.mark.parametrize('loss_change_fraction', [.5, 1])
    @pytest.mark.parametrize('coarse_to_fine', ['separate', 'together'])
    def test_metamer_coarse_to_fine(self, fraction_removed, loss_change_fraction, coarse_to_fine,
                                    tmp_path):
        im = plt.imread(op.join(DATA_DIR, 'nuts.pgm'))
        im = torch.tensor(im/255, dtype=DTYPE, device=DEVICE).unsqueeze(0).unsqueeze(0)
        v1 = po.simul.PrimaryVisualCortex(.5, im.shape[2:])
        v1 = v1.to(DEVICE)
        metamer = po.synth.Metamer(im, v1)
        metamer.synthesize(max_iter=10, loss_change_iter=1, loss_change_thresh=10,
                           coarse_to_fine=coarse_to_fine, fraction_removed=fraction_removed,
                           loss_change_fraction=loss_change_fraction)
        metamer.save(op.join(tmp_path, 'test_metamer_ctf.pt'))
        metamer_copy = po.synth.Metamer.load(op.join(tmp_path, "test_metamer_ctf.pt"),
                                             map_location=DEVICE)
        # check the ctf-related attributes all saved correctly
        for k in ['coarse_to_fine', 'scales', 'scales_loss', 'scales_timing',
                  'scales_finished']:
            if not getattr(metamer, k) == (getattr(metamer_copy, k)):
                raise Exception("Something went wrong with saving and loading! %s not the same"
                                % k)
        # check we can resume
        metamer_copy.synthesize(max_iter=10, loss_change_iter=1, loss_change_thresh=10,
                                coarse_to_fine=coarse_to_fine, fraction_removed=fraction_removed,
                                loss_change_fraction=loss_change_fraction)

    @pytest.mark.parametrize("clamper", [po.RangeClamper((0, 1)), po.RangeRemapper((0, 1)),
                                         'clamp2', 'clamp4'])
    @pytest.mark.parametrize("clamp_each_iter", [True, False])
    def test_metamer_clamper(self, clamper, clamp_each_iter):
        im = plt.imread(op.join(DATA_DIR, 'nuts.pgm'))
        im = torch.tensor(im/255, dtype=DTYPE, device=DEVICE).unsqueeze(0).unsqueeze(0)
        if type(clamper) == str and clamper == 'clamp2':
            clamper = po.TwoMomentsClamper(im)
        elif type(clamper) == str and clamper == 'clamp4':
            clamper = po.FourMomentsClamper(im)
        rgc = po.simul.RetinalGanglionCells(.5, im.shape[2:])
        rgc = rgc.to(DEVICE)
        metamer = po.synth.Metamer(im, rgc)
        if not clamp_each_iter:
            # these will fail because we'll end up outside the 0, 1 range
            with pytest.raises(IndexError):
                metamer.synthesize(max_iter=3, clamper=clamper, clamp_each_iter=clamp_each_iter)
        else:
            metamer.synthesize(max_iter=3, clamper=clamper, clamp_each_iter=clamp_each_iter)

    def test_metamer_no_clamper(self):
        im = plt.imread(op.join(DATA_DIR, 'nuts.pgm'))
        im = torch.tensor(im/255, dtype=DTYPE, device=DEVICE).unsqueeze(0).unsqueeze(0)
        rgc = po.simul.RetinalGanglionCells(.5, im.shape[2:])
        rgc = rgc.to(DEVICE)
        metamer = po.synth.Metamer(im, rgc)
        metamer.synthesize(max_iter=3, clamper=None)

    @pytest.mark.parametrize('loss_func', [None, 'l2', 'mse', 'range_penalty',
                                           'range_penalty_w_beta'])
    @pytest.mark.parametrize('store_progress', [False, True, 2])
    @pytest.mark.parametrize('resume', [False, True])
    def test_loss_func(self, loss_func, store_progress, resume, tmp_path):
        img = po.tools.data.load_images(op.join(DATA_DIR, 'curie.pgm')).to(DEVICE)
        model = po.metric.NLP().to(DEVICE)
        loss_kwargs = {}
        if loss_func is None:
            loss = None
        elif loss_func == 'l2':
            loss = po.optim.l2_norm
        elif loss_func == 'mse':
            loss = po.optim.mse
        elif loss_func == 'range_penalty':
            loss = po.optim.l2_and_penalize_range
        elif loss_func == 'range_penalty_w_beta':
            loss = po.optim.l2_and_penalize_range
            loss_kwargs['beta'] = .9
        met = po.synth.Metamer(img, model, loss_function=loss, loss_function_kwargs=loss_kwargs)
        met.synthesize(max_iter=10, loss_change_iter=5, store_progress=store_progress,
                       save_progress=store_progress, save_path=op.join(tmp_path, 'test_mad.pt'))
        if resume and store_progress:
            met.synthesize(max_iter=10, loss_change_iter=5, store_progress=store_progress,
                           save_progress=store_progress,
                           save_path=op.join(tmp_path, 'test_mad.pt'), learning_rate=None)
        met.plot_synthesis_status()
        if store_progress:
            met.animate()
        plt.close('all')


=======
>>>>>>> 649a8c50
class TestPerceptualMetrics(object):

    @pytest.mark.parametrize('weighted', [True, False])
    def test_ssim(self, weighted):
        im1 = po.load_images(op.join(DATA_DIR, 'einstein.pgm'))
        im2 = torch.randn_like(im1, requires_grad=True)
        assert po.metric.ssim(im1, im2).requires_grad

    @pytest.mark.parametrize('func_name', ['noise', 'mse', 'ssim'])
    @pytest.mark.parametrize('size_A', [1, 3])
    @pytest.mark.parametrize('size_B', [1, 2, 3])
    def test_batch_handling(self, func_name, size_A, size_B):
        im1 = po.load_images(op.join(DATA_DIR, 'einstein.pgm'))
        im2 = torch.randn_like(im1)
        if func_name == 'noise':
            func = po.add_noise
            A = im1.repeat(size_A, 1, 1, 1)
            B = size_B * [4]
        elif func_name == 'mse':
            func = po.metric.mse
            A = im1.repeat(size_A, 1, 1, 1)
            B = im2.repeat(size_B, 1, 1, 1)
        elif func_name == 'ssim':
            func = po.metric.ssim
            A = im1.repeat(size_A, 1, 1, 1)
            B = im2.repeat(size_B, 1, 1, 1)
        if size_A != size_B and size_A != 1 and size_B != 1:
            with pytest.raises(Exception):
                func(A, B)
        else:
            if size_A > size_B:
                tgt_size = size_A
            else:
                tgt_size = size_B
            assert func(A, B).shape[0] == tgt_size

    @pytest.mark.parametrize('mode', ['many-to-one', 'one-to-many'])
    def test_noise_independence(self, mode):
        # this makes sure that we are drawing the noise independently in the
        # two cases here
        img = po.load_images(op.join(DATA_DIR, 'einstein.pgm'))
        if mode == 'many-to-one':
            img = img.repeat(2, 1, 1, 1)
            noise_lvl = 1
        elif mode == 'one-to-many':
            noise_lvl = [1, 1]
        noisy = po.add_noise(img, noise_lvl)
        assert not torch.equal(*noisy)

    @pytest.mark.parametrize('noise_lvl', [[1], [128], [2, 4], [2, 4, 8], [0]])
    @pytest.mark.parametrize('noise_as_tensor', [True, False])
    def test_add_noise(self, noise_lvl, noise_as_tensor):
        img = po.load_images(op.join(DATA_DIR, 'einstein.pgm'))
        if noise_as_tensor:
            noise_lvl = torch.tensor(noise_lvl, dtype=torch.float32).unsqueeze(1)
        noisy = po.add_noise(img, noise_lvl)
        if not noise_as_tensor:
            # always needs to be a tensor to properly check with allclose
            noise_lvl = torch.tensor(noise_lvl, dtype=torch.float32).unsqueeze(1)
        assert torch.allclose(po.metric.mse(img, noisy), noise_lvl)

    @pytest.mark.parametrize('weighted', [True, False])
    @pytest.mark.parametrize('other_img', np.arange(1, 11))
    def test_ssim_analysis(self, weighted, other_img, ssim_images, ssim_analysis):
        analysis = sio.loadmat(ssim_analysis, squeeze_me=True)
        print(ssim_analysis)
        mat_type = {True: 'weighted', False: 'standard'}[weighted]
        base_img = po.load_images(op.join(ssim_images, analysis['base_img']))
        other = po.load_images(op.join(ssim_images, f"samp{other_img}.tif"))
        # dynamic range is 1 for these images, because po.load_images
        # automatically re-ranges them. They were comptued with
        # dynamic_range=255 in MATLAB, and by correctly setting this value,
        # that should be corrected for
        plen_val = po.metric.ssim(base_img, other, weighted)
        mat_val = torch.tensor(analysis[mat_type][f'samp{other_img}'].astype(np.float32))
        # float32 precision is ~1e-6 (see `np.finfo(np.float32)`), and the
        # errors increase through multiplication and other operations.
        print(plen_val-mat_val, plen_val, mat_val)
        assert torch.allclose(plen_val, mat_val.view_as(plen_val), atol=1e-5)

    def test_nlpd(self):
        im1 = po.load_images(op.join(DATA_DIR, 'einstein.pgm'))
        im2 = torch.randn_like(im1, requires_grad=True)
        assert po.metric.nlpd(im1, im2).requires_grad

    def test_nspd(self):
        im1 = po.load_images(op.join(DATA_DIR, 'einstein.pgm'))
        im2 = torch.randn_like(im1, requires_grad=True)
        assert po.metric.nspd(im1, im2).requires_grad

    def test_nspd2(self):
        im1 = po.load_images(op.join(DATA_DIR, 'einstein.pgm'))
        im2 = torch.randn_like(im1, requires_grad=True)
        assert po.metric.nspd(im1, im2, O=3, S=5, complex=True).requires_grad

    def test_nspd3(self):
        im1 = po.load_images(op.join(DATA_DIR, 'einstein.pgm'))
        im2 = torch.randn_like(im1, requires_grad=True)
        assert po.metric.nspd(im1, im2, O=1, S=5, complex=False).requires_grad

    def test_model_metric(self):
        im1 = po.load_images(op.join(DATA_DIR, 'einstein.pgm'))
        im2 = torch.randn_like(im1, requires_grad=True)
        model = po.simul.Front_End(disk_mask=True)
        assert po.metric.model_metric(im1, im2, model).requires_grad<|MERGE_RESOLUTION|>--- conflicted
+++ resolved
@@ -5,7 +5,6 @@
 import tqdm
 import tarfile
 import os
-import imageio
 import numpy as np
 import plenoptic as po
 import os.path as op
@@ -67,40 +66,8 @@
         a = torch.rand(10)*-1
         b = po.rescale(torch.randn(10), -np.pi / 2, np.pi / 2)
 
-<<<<<<< HEAD
-    @pytest.mark.parametrize("is_complex", [True, False])
-    @pytest.mark.parametrize("store_unoriented_bands", [True, False])
-    @pytest.mark.parametrize("scales", [[0], [5], [0, 1, 2], [0, 3, 5],
-                                        ['residual_highpass', 'residual_lowpass'],
-                                        ['residual_highpass', 0, 1, 'residual_lowpass']])
-    def test_scales_arg(self, is_complex, store_unoriented_bands, scales):
-        img = imageio.imread(op.join(DATA_DIR, 'einstein.pgm'))
-        img = torch.tensor(img / 255, dtype=torch.float32).unsqueeze(0).unsqueeze(0)
-        pyr = po.simul.Steerable_Pyramid_Freq(img.shape[-2:], is_complex=is_complex,
-                                              store_unoriented_bands=store_unoriented_bands)
-        pyr_coeffs = pyr(img).copy()
-        if store_unoriented_bands:
-            unor = pyr.unoriented_bands.copy()
-        reduced_pyr_coeffs = pyr(img, scales).copy()
-        for k, v in reduced_pyr_coeffs.items():
-            if (v != pyr_coeffs[k]).any():
-                raise Exception("Reduced pyr_coeffs should be same as original, but at least key "
-                                f"{k} is not")
-        if store_unoriented_bands:
-            for k, v in pyr.unoriented_bands.items():
-                if (v != unor[k]).any():
-                    raise Exception("Reduced unoriented_bands should be same as original, but "
-                                    f"at least key {k} is not")
-        # recon_pyr should always fail
-        with pytest.raises(Exception):
-            pyr.recon_pyr()
-        with pytest.raises(Exception):
-            pyr.recon_pyr(scales)
-
-=======
         with pytest.raises(ValueError) as e:
             _, _ = po.polar_to_rectangular(a, b)
->>>>>>> 649a8c50
 
     def test_coordinate_identity_transform_rectangular(self):
         dims = (10, 5, 256, 256)
@@ -162,7 +129,6 @@
     assert op.exists(op.join(test_files_dir, 'buildSCFpyr0.mat'))
 
 
-<<<<<<< HEAD
 @pytest.mark.parametrize('paths', [DATA_DIR, op.join(DATA_DIR, 'einstein.png'),
                                    op.join(DATA_DIR, '256x256'),
                                    [op.join(DATA_DIR, 'einstein.png'),
@@ -179,715 +145,6 @@
         assert images.ndimension() == 4, "load_images did not return a 4d tensor!"
 
 
-class TestPooling(object):
-
-    def test_creation(self):
-        ang_windows, ecc_windows = po.simul.pooling.create_pooling_windows(.87, (256, 256))
-
-    def test_creation_args(self):
-        ang, ecc = po.simul.pooling.create_pooling_windows(.87, (100, 100), .2, 30, 1.2,
-                                                           transition_region_width=.7)
-        ang, ecc = po.simul.pooling.create_pooling_windows(.87, (100, 100), .2, 30, 1.2,
-                                                           transition_region_width=.5)
-        ang, ecc = po.simul.pooling.create_pooling_windows(.87, (100, 100), .2, 30, 1.2,
-                                                           'gaussian', std_dev=1)
-
-    def test_ecc_windows(self):
-        windows = po.simul.pooling.log_eccentricity_windows((256, 256), n_windows=4)
-        windows = po.simul.pooling.log_eccentricity_windows((256, 256), n_windows=4.5)
-        windows = po.simul.pooling.log_eccentricity_windows((256, 256), window_spacing=.5)
-        windows = po.simul.pooling.log_eccentricity_windows((256, 256), window_spacing=1)
-
-    def test_angle_windows(self):
-        windows = po.simul.pooling.polar_angle_windows(4, (256, 256))
-        windows = po.simul.pooling.polar_angle_windows(4, (1000, 1000))
-        with pytest.raises(Exception):
-            windows = po.simul.pooling.polar_angle_windows(1.5, (256, 256))
-        with pytest.raises(Exception):
-            windows = po.simul.pooling.polar_angle_windows(1, (256, 256))
-
-    def test_calculations(self):
-        # these really shouldn't change, but just in case...
-        assert po.simul.pooling.calc_angular_window_spacing(2) == np.pi
-        assert po.simul.pooling.calc_angular_n_windows(2) == np.pi
-        with pytest.raises(Exception):
-            po.simul.pooling.calc_eccentricity_window_spacing()
-        assert po.simul.pooling.calc_eccentricity_window_spacing(n_windows=4) == 0.8502993454155389
-        assert po.simul.pooling.calc_eccentricity_window_spacing(scaling=.87) == 0.8446653390527211
-        assert po.simul.pooling.calc_eccentricity_window_spacing(5, 10, scaling=.87) == 0.8446653390527211
-        assert po.simul.pooling.calc_eccentricity_window_spacing(5, 10, n_windows=4) == 0.1732867951399864
-        assert po.simul.pooling.calc_eccentricity_n_windows(0.8502993454155389) == 4
-        assert po.simul.pooling.calc_eccentricity_n_windows(0.1732867951399864, 5, 10) == 4
-        assert po.simul.pooling.calc_scaling(4) == 0.8761474337786708
-        assert po.simul.pooling.calc_scaling(4, 5, 10) == 0.17350368946058647
-        assert np.isinf(po.simul.pooling.calc_scaling(4, 0))
-
-    @pytest.mark.parametrize('num_scales', [1, 3])
-    @pytest.mark.parametrize('transition_region_width', [.5, 1])
-    def test_PoolingWindows_cosine(self, num_scales, transition_region_width):
-        im = plt.imread(op.join(DATA_DIR, 'nuts.pgm'))
-        im = torch.tensor(im, dtype=DTYPE, device=DEVICE).unsqueeze(0).unsqueeze(0)
-        pw = po.simul.PoolingWindows(.5, im.shape[2:], num_scales=num_scales,
-                                     transition_region_width=transition_region_width,
-                                     window_type='cosine',)
-        pw = pw.to(DEVICE)
-        pw(im)
-
-    @pytest.mark.parametrize('num_scales', [1, 3])
-    def test_PoolingWindows(self, num_scales):
-        im = plt.imread(op.join(DATA_DIR, 'nuts.pgm'))
-        im = torch.tensor(im, dtype=DTYPE, device=DEVICE).unsqueeze(0).unsqueeze(0)
-        pw = po.simul.PoolingWindows(.5, im.shape[2:], num_scales=num_scales,
-                                             window_type='gaussian', std_dev=1)
-        pw = pw.to(DEVICE)
-        pw(im)
-        # we only support std_dev=1
-        with pytest.raises(Exception):
-            po.simul.PoolingWindows(.5, im.shape[2:], num_scales=num_scales,
-                                    window_type='gaussian', std_dev=2)
-        with pytest.raises(Exception):
-            po.simul.PoolingWindows(.5, im.shape[2:], num_scales=num_scales,
-                                    window_type='gaussian', std_dev=.5)
-
-    def test_PoolingWindows_project(self):
-        im = plt.imread(op.join(DATA_DIR, 'nuts.pgm'))
-        im = torch.tensor(im, dtype=DTYPE, device=DEVICE).unsqueeze(0).unsqueeze(0)
-        pw = po.simul.PoolingWindows(.5, im.shape[2:])
-        pw = pw.to(DEVICE)
-        pooled = pw(im)
-        pw.project(pooled)
-        pw = po.simul.PoolingWindows(.5, im.shape[2:], num_scales=3)
-        pw = pw.to(DEVICE)
-        pooled = pw(im)
-        pw.project(pooled)
-
-    def test_PoolingWindows_nonsquare(self):
-        # test PoolingWindows with weirdly-shaped iamges
-        im = plt.imread(op.join(DATA_DIR, 'nuts.pgm'))
-        im = torch.tensor(im, dtype=DTYPE, device=DEVICE)
-        for sh in [(256, 128), (256, 127), (256, 125), (125, 125), (127, 125)]:
-            tmp = im[:sh[0], :sh[1]].unsqueeze(0).unsqueeze(0)
-            rgc = po.simul.RetinalGanglionCells(.9, tmp.shape[2:])
-            rgc = rgc.to(DEVICE)
-            rgc(tmp)
-            v1 = po.simul.RetinalGanglionCells(.9, tmp.shape[2:])
-            v1 = v1.to(DEVICE)
-            v1(tmp)
-
-    def test_PoolingWindows_plotting(self):
-        im = plt.imread(op.join(DATA_DIR, 'nuts.pgm'))
-        im = torch.tensor(im, dtype=DTYPE, device=DEVICE)
-        pw = po.simul.PoolingWindows(.8, im.shape, num_scales=2)
-        pw = pw.to(DEVICE)
-        pw.plot_window_areas()
-        pw.plot_window_widths()
-        for i in range(2):
-            pw.plot_window_areas('pixels', i)
-            pw.plot_window_widths('pixels', i)
-        fig = pt.imshow(po.to_numpy(im))
-        pw.plot_windows(fig.axes[0])
-        plt.close('all')
-
-    def test_PoolingWindows_caching(self, tmp_path):
-        im = plt.imread(op.join(DATA_DIR, 'nuts.pgm'))
-        im = torch.tensor(im, dtype=DTYPE, device=DEVICE)
-        # first time we save, second we load
-        pw = po.simul.PoolingWindows(.8, im.shape, num_scales=2, cache_dir=tmp_path)
-        pw = po.simul.PoolingWindows(.8, im.shape, num_scales=2, cache_dir=tmp_path)
-
-    def test_PoolingWindows_parallel(self, tmp_path):
-        if torch.cuda.device_count() > 1:
-            devices = list(range(torch.cuda.device_count()))
-            im = plt.imread(op.join(DATA_DIR, 'nuts.pgm'))
-            im = torch.tensor(im, dtype=DTYPE, device=DEVICE).unsqueeze(0).unsqueeze(0)
-            pw = po.simul.PoolingWindows(.5, im.shape[2:])
-            pw = pw.parallel(devices)
-            pw(im)
-            pw = po.simul.PoolingWindows(.5, im.shape[2:], num_scales=3)
-            pw = pw.parallel(devices)
-            pw(im)
-            pw = po.simul.PoolingWindows(.5, im.shape[2:], transition_region_width=1)
-            pw = pw.parallel(devices)
-            pw(im)
-            for sh in [(256, 128), (256, 127), (256, 125), (125, 125), (127, 125)]:
-                tmp = im[:sh[0], :sh[1]]
-                rgc = po.simul.RetinalGanglionCells(.9, tmp.shape[2:])
-                rgc = rgc.parallel(devices)
-                rgc(tmp)
-                v1 = po.simul.RetinalGanglionCells(.9, tmp.shape[2:])
-                v1 = v1.parallel(devices)
-                v1(tmp)
-            pw = po.simul.PoolingWindows(.8, im.shape[2:], num_scales=2)
-            pw = pw.parallel(devices)
-            pw.plot_window_areas()
-            pw.plot_window_widths()
-            for i in range(2):
-                pw.plot_window_areas('pixels', i)
-                pw.plot_window_widths('pixels', i)
-            fig = pt.imshow(po.to_numpy(im).squeeze())
-            pw.plot_windows(fig.axes[0])
-            pw = po.simul.PoolingWindows(.5, im.shape[2:])
-            pw = pw.parallel(devices)
-            pooled = pw(im)
-            pw.project(pooled)
-            pw = po.simul.PoolingWindows(.5, im.shape[2:], num_scales=3)
-            pw = pw.parallel(devices)
-            pooled = pw(im)
-            pw.project(pooled)
-            plt.close('all')
-
-    def test_PoolingWindows_sep(self):
-        # test the window and pool function separate of the forward function
-        im = plt.imread(op.join(DATA_DIR, 'nuts.pgm'))
-        im = torch.tensor(im, dtype=DTYPE, device=DEVICE).unsqueeze(0).unsqueeze(0)
-        pw = po.simul.PoolingWindows(.5, im.shape[2:])
-        pw.pool(pw.window(im))
-
-# class TestSpectral(object):
-#
-
-
-class TestVentralStream(object):
-
-    def test_rgc(self):
-        im = plt.imread(op.join(DATA_DIR, 'nuts.pgm'))
-        im = torch.tensor(im, dtype=DTYPE, device=DEVICE).unsqueeze(0).unsqueeze(0)
-        rgc = po.simul.RetinalGanglionCells(.5, im.shape[2:])
-        rgc = rgc.to(DEVICE)
-        rgc(im)
-        _ = rgc.plot_window_widths('degrees')
-        _ = rgc.plot_window_widths('degrees', jitter=0)
-        _ = rgc.plot_window_widths('pixels')
-        _ = rgc.plot_window_areas('degrees')
-        _ = rgc.plot_window_areas('degrees')
-        _ = rgc.plot_window_areas('pixels')
-        fig = pt.imshow(po.to_numpy(im).squeeze())
-        _ = rgc.plot_windows(fig.axes[0])
-        rgc.plot_representation()
-        rgc.plot_representation_image()
-        fig, axes = plt.subplots(2, 1, figsize=(5, 12))
-        rgc.plot_representation(ax=axes[1])
-        rgc.plot_representation_image(ax=axes[0])
-        plt.close('all')
-
-    def test_rgc_2(self):
-        im = plt.imread(op.join(DATA_DIR, 'nuts.pgm'))
-        im = torch.tensor(im, dtype=DTYPE, device=DEVICE).unsqueeze(0).unsqueeze(0)
-        rgc = po.simul.RetinalGanglionCells(.5, im.shape[2:], transition_region_width=1)
-        rgc = rgc.to(DEVICE)
-        rgc(im)
-        _ = rgc.plot_window_widths('degrees')
-        _ = rgc.plot_window_widths('degrees', jitter=0)
-        _ = rgc.plot_window_widths('pixels')
-        _ = rgc.plot_window_areas('degrees')
-        _ = rgc.plot_window_areas('degrees')
-        _ = rgc.plot_window_areas('pixels')
-        fig = pt.imshow(po.to_numpy(im).squeeze())
-        _ = rgc.plot_windows(fig.axes[0])
-        rgc.plot_representation()
-        rgc.plot_representation_image()
-        fig, axes = plt.subplots(2, 1, figsize=(5, 12))
-        rgc.plot_representation(ax=axes[1])
-        rgc.plot_representation_image(ax=axes[0])
-        plt.close('all')
-
-    def test_rgc_metamer(self):
-        # literally just testing that it runs
-        im = plt.imread(op.join(DATA_DIR, 'nuts.pgm'))
-        im = torch.tensor(im, dtype=DTYPE, device=DEVICE).unsqueeze(0).unsqueeze(0)
-        rgc = po.simul.RetinalGanglionCells(.5, im.shape[2:])
-        rgc = rgc.to(DEVICE)
-        metamer = po.synth.Metamer(im, rgc)
-        metamer.synthesize(max_iter=3)
-        assert not torch.isnan(metamer.matched_image).any(), "There's a NaN here!"
-
-    def test_rgc_save_load(self, tmp_path):
-        im = plt.imread(op.join(DATA_DIR, 'nuts.pgm'))
-        im = torch.tensor(im, dtype=torch.float32, device=DEVICE).unsqueeze(0).unsqueeze(0)
-        # first time we cache the windows...
-        rgc = po.simul.RetinalGanglionCells(.5, im.shape[2:], cache_dir=tmp_path)
-        rgc = rgc.to(DEVICE)
-        rgc(im)
-        rgc.save_reduced(op.join(tmp_path, 'test_rgc_save_load.pt'))
-        rgc_copy = po.simul.RetinalGanglionCells.load_reduced(op.join(tmp_path,
-                                                                      'test_rgc_save_load.pt'))
-        rgc_copy = rgc_copy.to(DEVICE)
-        if not len(rgc.PoolingWindows.angle_windows) == len(rgc_copy.PoolingWindows.angle_windows):
-            raise Exception("Something went wrong saving and loading, the lists of angle windows"
-                            " are not the same length!")
-        if not len(rgc.PoolingWindows.ecc_windows) == len(rgc_copy.PoolingWindows.ecc_windows):
-            raise Exception("Something went wrong saving and loading, the lists of ecc windows"
-                            " are not the same length!")
-        # we don't recreate everything, e.g., the representation, but windows is the most important
-        for i in range(len(rgc.PoolingWindows.angle_windows)):
-            if not rgc.PoolingWindows.angle_windows[i].allclose(rgc_copy.PoolingWindows.angle_windows[i]):
-                raise Exception("Something went wrong saving and loading, the angle_windows %d are"
-                                " not identical!" % i)
-        for i in range(len(rgc.PoolingWindows.ecc_windows)):
-            if not rgc.PoolingWindows.ecc_windows[i].allclose(rgc_copy.PoolingWindows.ecc_windows[i]):
-                raise Exception("Something went wrong saving and loading, the ecc_windows %d are"
-                                " not identical!" % i)
-        # ...second time we load them
-        rgc = po.simul.RetinalGanglionCells(.5, im.shape[2:], cache_dir=tmp_path)
-
-    def test_rgc_parallel(self):
-        if torch.cuda.device_count() > 1:
-            devices = list(range(torch.cuda.device_count()))
-            im = plt.imread(op.join(DATA_DIR, 'nuts.pgm'))
-            im = torch.tensor(im, dtype=DTYPE, device=DEVICE).unsqueeze(0).unsqueeze(0)
-            rgc = po.simul.RetinalGanglionCells(.5, im.shape[2:])
-            rgc = rgc.parallel(devices)
-            metamer = po.synth.Metamer(im, rgc)
-            metamer.synthesize(max_iter=3)
-            rgc.plot_representation()
-            rgc.plot_representation_image()
-            metamer.plot_representation_error()
-            plt.close('all')
-
-    def test_frontend(self):
-        im = po.make_basic_stimuli()
-        frontend = po.simul.Front_End()
-        frontend(im)
-
-    def test_frontend_plot(self):
-        im = plt.imread(op.join(DATA_DIR, 'nuts.pgm'))
-        im = torch.tensor(im, dtype=DTYPE, device=DEVICE).unsqueeze(0).unsqueeze(0)
-        frontend = po.simul.Front_End()
-        po.tools.display.plot_representation(data=frontend(im), figsize=(11, 5))
-        metamer = po.synth.Metamer(im, frontend)
-        metamer.synthesize(max_iter=3, store_progress=1)
-        metamer.plot_synthesis_status(figsize=(35, 5))
-        metamer.animate(figsize=(35, 5))
-        plt.close('all')
-
-    def test_frontend_PoolingWindows(self):
-        im = plt.imread(op.join(DATA_DIR, 'nuts.pgm'))
-        im = torch.tensor(im, dtype=DTYPE, device=DEVICE).unsqueeze(0).unsqueeze(0)
-        frontend = po.simul.Front_End()
-        pw = po.simul.PoolingWindows(.5, (256, 256))
-        pw(frontend(im))
-        po.tools.display.plot_representation(data=pw(frontend(im)))
-        plt.close('all')
-
-    def test_v1(self):
-        im = plt.imread(op.join(DATA_DIR, 'nuts.pgm'))
-        im = torch.tensor(im, dtype=DTYPE, device=DEVICE).unsqueeze(0).unsqueeze(0)
-        v1 = po.simul.PrimaryVisualCortex(.5, im.shape[2:])
-        v1 = v1.to(DEVICE)
-        v1(im)
-        _ = v1.plot_window_widths('pixels')
-        _ = v1.plot_window_areas('pixels')
-        for i in range(v1.num_scales):
-            _ = v1.plot_window_widths('pixels', i)
-            _ = v1.plot_window_areas('pixels', i)
-        v1.plot_representation()
-        v1.plot_representation_image()
-        fig, axes = plt.subplots(2, 1, figsize=(27, 12))
-        v1.plot_representation(ax=axes[1])
-        v1.plot_representation_image(ax=axes[0])
-        plt.close('all')
-
-    def test_v1_norm(self):
-        im = plt.imread(op.join(DATA_DIR, 'nuts.pgm'))
-        im = torch.tensor(im, dtype=DTYPE, device=DEVICE).unsqueeze(0).unsqueeze(0)
-        v1 = po.simul.PrimaryVisualCortex(.5, im.shape[2:])
-        stats = po.optim.generate_norm_stats(v1, DATA_DIR, img_shape=(256, 256))
-        v1 = po.simul.PrimaryVisualCortex(.5, im.shape[2:], normalize_dict=stats)
-        v1 = v1.to(DEVICE)
-        v1(im)
-        _ = v1.plot_window_widths('pixels')
-        _ = v1.plot_window_areas('pixels')
-        for i in range(v1.num_scales):
-            _ = v1.plot_window_widths('pixels', i)
-            _ = v1.plot_window_areas('pixels', i)
-        v1.plot_representation()
-        v1.plot_representation_image()
-        fig, axes = plt.subplots(2, 1, figsize=(27, 12))
-        v1.plot_representation(ax=axes[1])
-        v1.plot_representation_image(ax=axes[0])
-        plt.close('all')
-
-    def test_v1_parallel(self):
-        if torch.cuda.device_count() > 1:
-            devices = list(range(torch.cuda.device_count()))
-            im = plt.imread(op.join(DATA_DIR, 'nuts.pgm'))
-            im = torch.tensor(im, dtype=DTYPE, device=DEVICE).unsqueeze(0).unsqueeze(0)
-            v1 = po.simul.PrimaryVisualCortex(.5, im.shape[2:]).to(DEVICE)
-            v1 = v1.parallel(devices)
-            metamer = po.synth.Metamer(im, v1)
-            metamer.synthesize(max_iter=3)
-            v1.plot_representation()
-            v1.plot_representation_image()
-            metamer.plot_representation_error()
-            plt.close('all')
-
-    def test_v1_2(self):
-        im = plt.imread(op.join(DATA_DIR, 'nuts.pgm'))
-        im = torch.tensor(im, dtype=DTYPE, device=DEVICE).unsqueeze(0).unsqueeze(0)
-        v1 = po.simul.PrimaryVisualCortex(.5, im.shape[2:], transition_region_width=1)
-        v1 = v1.to(DEVICE)
-        v1(im)
-        _ = v1.plot_window_widths('pixels')
-        _ = v1.plot_window_areas('pixels')
-        for i in range(v1.num_scales):
-            _ = v1.plot_window_widths('pixels', i)
-            _ = v1.plot_window_areas('pixels', i)
-        v1.plot_representation()
-        v1.plot_representation_image()
-        fig, axes = plt.subplots(2, 1, figsize=(27, 12))
-        v1.plot_representation(ax=axes[1])
-        v1.plot_representation_image(ax=axes[0])
-        plt.close('all')
-
-    def test_v1_mean_luminance(self):
-        for fname in ['nuts', 'einstein']:
-            im = plt.imread(op.join(DATA_DIR, fname+'.pgm'))
-            im = torch.tensor(im, dtype=torch.float32, device=DEVICE).unsqueeze(0).unsqueeze(0)
-            v1 = po.simul.PrimaryVisualCortex(.5, im.shape[2:])
-            v1 = v1.to(DEVICE)
-            v1_rep = v1(im)
-            rgc = po.simul.RetinalGanglionCells(.5, im.shape[2:])
-            rgc = rgc.to(DEVICE)
-            rgc_rep = rgc(im)
-            if not torch.allclose(rgc.representation['mean_luminance'], v1.mean_luminance):
-                raise Exception("Somehow RGC and V1 mean luminance representations are not the "
-                                "same for image %s!" % fname)
-            if not torch.allclose(rgc_rep, v1_rep[..., -rgc_rep.shape[-1]:]):
-                raise Exception("Somehow V1's representation does not have the mean luminance "
-                                "in the location expected! for image %s!" % fname)
-
-    def test_v1_save_load(self, tmp_path):
-        im = plt.imread(op.join(DATA_DIR, 'nuts.pgm'))
-        im = torch.tensor(im, dtype=torch.float32, device=DEVICE).unsqueeze(0).unsqueeze(0)
-        # first time we cache the windows...
-        v1 = po.simul.PrimaryVisualCortex(.5, im.shape[2:], cache_dir=tmp_path)
-        v1 = v1.to(DEVICE)
-        v1(im)
-        v1.save_reduced(op.join(tmp_path, 'test_v1_save_load.pt'))
-        v1_copy = po.simul.PrimaryVisualCortex.load_reduced(op.join(tmp_path,
-                                                                    'test_v1_save_load.pt'))
-        v1_copy = v1_copy.to(DEVICE)
-        if not len(v1.PoolingWindows.angle_windows) == len(v1_copy.PoolingWindows.angle_windows):
-            raise Exception("Something went wrong saving and loading, the lists of angle windows"
-                            " are not the same length!")
-        if not len(v1.PoolingWindows.ecc_windows) == len(v1_copy.PoolingWindows.ecc_windows):
-            raise Exception("Something went wrong saving and loading, the lists of ecc windows"
-                            " are not the same length!")
-        # we don't recreate everything, e.g., the representation, but windows is the most important
-        for i in range(len(v1.PoolingWindows.angle_windows)):
-            if not v1.PoolingWindows.angle_windows[i].allclose(v1_copy.PoolingWindows.angle_windows[i]):
-                raise Exception("Something went wrong saving and loading, the angle_windows %d are"
-                                " not identical!" % i)
-        for i in range(len(v1.PoolingWindows.ecc_windows)):
-            if not v1.PoolingWindows.ecc_windows[i].allclose(v1_copy.PoolingWindows.ecc_windows[i]):
-                raise Exception("Something went wrong saving and loading, the ecc_windows %d are"
-                                " not identical!" % i)
-        # ...second time we load them
-        v1 = po.simul.PrimaryVisualCortex(.5, im.shape[2:], cache_dir=tmp_path)
-
-    @pytest.mark.parametrize('window', ['cosine', 'gaussian'])
-    def test_v1_scales(self, window):
-        im = po.load_images(op.join(DATA_DIR, 'einstein.pgm'))
-        v1 = po.simul.PrimaryVisualCortex(1, im.shape[-2:], std_dev=1, window_type=window)
-        lum_rep = v1(im, ['mean_luminance'])
-        more_rep = v1(im, ['mean_luminance', 0])
-        if lum_rep.numel() >= more_rep.numel():
-            raise Exception("V1 not properly restricting output!")
-        if any([(i, 0) in v1.representation.keys() for i in [1, 2, 3]]):
-            raise Exception("Extra keys are showing up in v1.representation!")
-        if lum_rep.numel() != v1(im, ['mean_luminance']).numel():
-            raise Exception("V1 is not dropping unnecessary output!")
-
-    def test_v1_metamer(self):
-        im = plt.imread(op.join(DATA_DIR, 'nuts.pgm'))
-        im = torch.tensor(im/255, dtype=DTYPE, device=DEVICE).unsqueeze(0).unsqueeze(0)
-        v1 = po.simul.PrimaryVisualCortex(.5, im.shape[2:])
-        v1 = v1.to(DEVICE)
-        metamer = po.synth.Metamer(im, v1)
-        metamer.synthesize(max_iter=3)
-
-    @pytest.mark.parametrize("frontend", [True, False])
-    @pytest.mark.parametrize("steer", [True, False])
-    def test_v2(self, frontend, steer):
-        x = po.make_basic_stimuli()
-        v2 = po.simul.V2(frontend=frontend, steer=steer)
-        v2(x)
-
-    @pytest.mark.parametrize("frontend", [True, False])
-    @pytest.mark.parametrize("steer", [True, False])
-    def test_v2_metamer(self, frontend, steer):
-        im = plt.imread(op.join(DATA_DIR, 'nuts.pgm'))
-        im = torch.tensor(im, dtype=DTYPE, device=DEVICE, requires_grad=True).unsqueeze(0).unsqueeze(0)
-        v2 = po.simul.V2(frontend=frontend, steer=steer)
-        v2 = v2.to(DEVICE)
-        metamer = po.synth.Metamer(im, v2)
-        metamer.synthesize(max_iter=3)
-
-
-class TestMetamers(object):
-
-    @pytest.mark.parametrize('model', ['class', 'class_reduced', 'function'])
-    @pytest.mark.parametrize('loss_func', [None, 'l2', 'range_penalty_w_beta'])
-    def test_metamer_save_load(self, model, loss_func, tmp_path):
-
-        im = plt.imread(op.join(DATA_DIR, 'nuts.pgm'))
-        im = torch.tensor(im/255, dtype=DTYPE, device=DEVICE).unsqueeze(0).unsqueeze(0)
-        save_reduced = False
-        model_constructor = None
-        if model == 'class':
-            model = po.simul.PrimaryVisualCortex(.5, im.shape[2:]).to(DEVICE)
-        elif model == 'class_reduced':
-            model = po.simul.PrimaryVisualCortex(.5, im.shape[2:]).to(DEVICE)
-            save_reduced = True
-            model_constructor = po.simul.PrimaryVisualCortex.from_state_dict_reduced
-        else:
-            model = po.metric.nlpd
-        loss_kwargs = {}
-        if loss_func is None:
-            loss = None
-        elif loss_func == 'l2':
-            loss = po.optim.l2_norm
-        elif loss_func == 'range_penalty_w_beta':
-            loss = po.optim.l2_and_penalize_range
-            loss_kwargs['beta'] = .9
-        met = po.synth.Metamer(im, model, loss_function=loss, loss_function_kwargs=loss_kwargs)
-        met.synthesize(max_iter=10, store_progress=True)
-        met.save(op.join(tmp_path, 'test_metamer_save_load.pt'), save_reduced)
-        met_copy = po.synth.Metamer.load(op.join(tmp_path, "test_metamer_save_load.pt"),
-                                         map_location=DEVICE,
-                                         model_constructor=model_constructor)
-        for k in ['target_image', 'saved_representation', 'saved_image', 'matched_representation',
-                  'matched_image', 'target_representation']:
-            if not getattr(met, k).allclose(getattr(met_copy, k)):
-                raise Exception("Something went wrong with saving and loading! %s not the same"
-                                % k)
-        assert not isinstance(met_copy.matched_representation, torch.nn.Parameter), "matched_rep shouldn't be a parameter!"
-        # check loss functions correctly saved
-        met_loss = met.loss_function(met.matched_representation, met.target_representation,
-                                     met.matched_image, met.target_image)
-        met_copy_loss = met_copy.loss_function(met_copy.matched_representation,
-                                               met_copy.target_representation,
-                                               met_copy.matched_image, met_copy.target_image)
-        if met_loss != met_copy_loss:
-            raise Exception(f"Loss function not properly saved! Before saving was {met_loss}, "
-                            f"after loading was {met_copy_loss}")
-        # check that can resume
-        met_copy.synthesize(max_iter=10, loss_change_iter=5, store_progress=True,
-                            learning_rate=None)
-
-
-    def test_metamer_store_rep(self):
-        im = plt.imread(op.join(DATA_DIR, 'nuts.pgm'))
-        im = torch.tensor(im/255, dtype=DTYPE, device=DEVICE).unsqueeze(0).unsqueeze(0)
-        v1 = po.simul.PrimaryVisualCortex(.5, im.shape[2:])
-        v1 = v1.to(DEVICE)
-        metamer = po.synth.Metamer(im, v1)
-        metamer.synthesize(max_iter=3, store_progress=2)
-
-    def test_metamer_store_rep_2(self):
-        im = plt.imread(op.join(DATA_DIR, 'nuts.pgm'))
-        im = torch.tensor(im/255, dtype=DTYPE, device=DEVICE).unsqueeze(0).unsqueeze(0)
-        v1 = po.simul.PrimaryVisualCortex(.5, im.shape[2:])
-        v1 = v1.to(DEVICE)
-        metamer = po.synth.Metamer(im, v1)
-        metamer.synthesize(max_iter=3, store_progress=True)
-
-    def test_metamer_store_rep_3(self):
-        im = plt.imread(op.join(DATA_DIR, 'nuts.pgm'))
-        im = torch.tensor(im/255, dtype=DTYPE, device=DEVICE).unsqueeze(0).unsqueeze(0)
-        v1 = po.simul.PrimaryVisualCortex(.5, im.shape[2:])
-        v1 = v1.to(DEVICE)
-        metamer = po.synth.Metamer(im, v1)
-        metamer.synthesize(max_iter=6, store_progress=3)
-
-    def test_metamer_store_rep_4(self):
-        im = plt.imread(op.join(DATA_DIR, 'nuts.pgm'))
-        im = torch.tensor(im/255, dtype=DTYPE, device=DEVICE).unsqueeze(0).unsqueeze(0)
-        v1 = po.simul.PrimaryVisualCortex(.5, im.shape[2:])
-        v1 = v1.to(DEVICE)
-        metamer = po.synth.Metamer(im, v1)
-        with pytest.raises(Exception):
-            metamer.synthesize(max_iter=3, store_progress=False, save_progress=True)
-
-    def test_metamer_plotting_v1(self):
-        im = plt.imread(op.join(DATA_DIR, 'nuts.pgm'))
-        im = torch.tensor(im/255, dtype=DTYPE, device=DEVICE).unsqueeze(0).unsqueeze(0)
-        v1 = po.simul.PrimaryVisualCortex(.5, im.shape[2:])
-        v1 = v1.to(DEVICE)
-        metamer = po.synth.Metamer(im, v1)
-        metamer.synthesize(max_iter=6, store_progress=True)
-        metamer.plot_representation_error()
-        metamer.model.plot_representation_image(data=metamer.representation_error())
-        metamer.plot_synthesis_status()
-        metamer.plot_synthesis_status(iteration=1)
-        plt.close('all')
-
-    def test_metamer_plotting_rgc(self):
-        im = plt.imread(op.join(DATA_DIR, 'nuts.pgm'))
-        im = torch.tensor(im/255, dtype=DTYPE, device=DEVICE).unsqueeze(0).unsqueeze(0)
-        rgc = po.simul.RetinalGanglionCells(.5, im.shape[2:])
-        rgc = rgc.to(DEVICE)
-        metamer = po.synth.Metamer(im, rgc)
-        metamer.synthesize(max_iter=6, store_progress=True)
-        metamer.plot_representation_error()
-        metamer.model.plot_representation_image(data=metamer.representation_error())
-        metamer.plot_synthesis_status()
-        metamer.plot_synthesis_status(iteration=1)
-        plt.close('all')
-
-    def test_metamer_continue(self):
-        im = plt.imread(op.join(DATA_DIR, 'nuts.pgm'))
-        im = torch.tensor(im, dtype=DTYPE, device=DEVICE).unsqueeze(0).unsqueeze(0)
-        rgc = po.simul.RetinalGanglionCells(.5, im.shape[2:])
-        rgc = rgc.to(DEVICE)
-        metamer = po.synth.Metamer(im, rgc)
-        metamer.synthesize(max_iter=3, store_progress=True)
-        metamer.synthesize(max_iter=3, store_progress=True)
-
-    def test_metamer_animate(self):
-        im = plt.imread(op.join(DATA_DIR, 'nuts.pgm'))
-        im = torch.tensor(im/255, dtype=DTYPE, device=DEVICE).unsqueeze(0).unsqueeze(0)
-        rgc = po.simul.RetinalGanglionCells(.5, im.shape[2:])
-        rgc = rgc.to(DEVICE)
-        metamer = po.synth.Metamer(im, rgc)
-        metamer.synthesize(max_iter=3, store_progress=True)
-        # this will test several related functions for us:
-        # plot_synthesis_status, plot_representation_error,
-        # representation_error
-        metamer.animate(figsize=(17, 5), plot_representation_error=True, ylim='rescale100',
-                        framerate=40)
-        plt.close('all')
-
-    def test_metamer_save_progress(self, tmp_path):
-        im = plt.imread(op.join(DATA_DIR, 'nuts.pgm'))
-        im = torch.tensor(im, dtype=torch.float32, device=DEVICE).unsqueeze(0).unsqueeze(0)
-        v1 = po.simul.PrimaryVisualCortex(.5, im.shape[2:])
-        v1 = v1.to(DEVICE)
-        metamer = po.synth.Metamer(im, v1)
-        save_path = op.join(tmp_path, 'test_metamer_save_progress.pt')
-        metamer.synthesize(max_iter=3, store_progress=True, save_progress=True,
-                           save_path=save_path)
-        po.synth.Metamer.load(save_path,
-                              model_constructor=po.simul.PrimaryVisualCortex.from_state_dict_reduced)
-
-    def test_metamer_fraction_removed(self):
-
-        X = np.load(op.join(op.join(op.dirname(op.realpath(__file__)), '..', 'examples'), 'metamer_PS_samples.npy'))
-        sigma = X.std(axis=1)
-        sigma[sigma < .00001] = 1
-        normalizationFactor = 1 / sigma
-        normalizationFactor = torch.diag(torch.tensor(normalizationFactor, dtype=torch.float32))
-
-        model = po.simul.Texture_Statistics([256, 256], normalizationFactor=normalizationFactor)
-        image = plt.imread(op.join(DATA_DIR, 'nuts.pgm')).astype(float) / 255.
-        im0 = torch.tensor(image, requires_grad=True, dtype=torch.float32).squeeze().unsqueeze(0).unsqueeze(0)
-        c = po.RangeClamper([image.min(), image.max()])
-        M = po.synth.Metamer(im0, model)
-
-        matched_image, matched_representation = M.synthesize(max_iter=3, learning_rate=1, seed=1, optimizer='SGD',
-                                                             fraction_removed=.1, clamper=c)
-
-    def test_metamer_loss_change(self):
-        # literally just testing that it runs
-        im = plt.imread(op.join(DATA_DIR, 'nuts.pgm'))
-        im = torch.tensor(im, dtype=DTYPE, device=DEVICE).unsqueeze(0).unsqueeze(0)
-        rgc = po.simul.RetinalGanglionCells(.5, im.shape[2:])
-        rgc = rgc.to(DEVICE)
-        metamer = po.synth.Metamer(im, rgc)
-        metamer.synthesize(max_iter=10, loss_change_iter=1, loss_change_thresh=1,
-                           loss_change_fraction=.5)
-        metamer.synthesize(max_iter=10, loss_change_iter=1, loss_change_thresh=1,
-                           loss_change_fraction=.5, fraction_removed=.1)
-
-    @pytest.mark.parametrize('fraction_removed', [0, .1])
-    @pytest.mark.parametrize('loss_change_fraction', [.5, 1])
-    @pytest.mark.parametrize('coarse_to_fine', ['separate', 'together'])
-    def test_metamer_coarse_to_fine(self, fraction_removed, loss_change_fraction, coarse_to_fine,
-                                    tmp_path):
-        im = plt.imread(op.join(DATA_DIR, 'nuts.pgm'))
-        im = torch.tensor(im/255, dtype=DTYPE, device=DEVICE).unsqueeze(0).unsqueeze(0)
-        v1 = po.simul.PrimaryVisualCortex(.5, im.shape[2:])
-        v1 = v1.to(DEVICE)
-        metamer = po.synth.Metamer(im, v1)
-        metamer.synthesize(max_iter=10, loss_change_iter=1, loss_change_thresh=10,
-                           coarse_to_fine=coarse_to_fine, fraction_removed=fraction_removed,
-                           loss_change_fraction=loss_change_fraction)
-        metamer.save(op.join(tmp_path, 'test_metamer_ctf.pt'))
-        metamer_copy = po.synth.Metamer.load(op.join(tmp_path, "test_metamer_ctf.pt"),
-                                             map_location=DEVICE)
-        # check the ctf-related attributes all saved correctly
-        for k in ['coarse_to_fine', 'scales', 'scales_loss', 'scales_timing',
-                  'scales_finished']:
-            if not getattr(metamer, k) == (getattr(metamer_copy, k)):
-                raise Exception("Something went wrong with saving and loading! %s not the same"
-                                % k)
-        # check we can resume
-        metamer_copy.synthesize(max_iter=10, loss_change_iter=1, loss_change_thresh=10,
-                                coarse_to_fine=coarse_to_fine, fraction_removed=fraction_removed,
-                                loss_change_fraction=loss_change_fraction)
-
-    @pytest.mark.parametrize("clamper", [po.RangeClamper((0, 1)), po.RangeRemapper((0, 1)),
-                                         'clamp2', 'clamp4'])
-    @pytest.mark.parametrize("clamp_each_iter", [True, False])
-    def test_metamer_clamper(self, clamper, clamp_each_iter):
-        im = plt.imread(op.join(DATA_DIR, 'nuts.pgm'))
-        im = torch.tensor(im/255, dtype=DTYPE, device=DEVICE).unsqueeze(0).unsqueeze(0)
-        if type(clamper) == str and clamper == 'clamp2':
-            clamper = po.TwoMomentsClamper(im)
-        elif type(clamper) == str and clamper == 'clamp4':
-            clamper = po.FourMomentsClamper(im)
-        rgc = po.simul.RetinalGanglionCells(.5, im.shape[2:])
-        rgc = rgc.to(DEVICE)
-        metamer = po.synth.Metamer(im, rgc)
-        if not clamp_each_iter:
-            # these will fail because we'll end up outside the 0, 1 range
-            with pytest.raises(IndexError):
-                metamer.synthesize(max_iter=3, clamper=clamper, clamp_each_iter=clamp_each_iter)
-        else:
-            metamer.synthesize(max_iter=3, clamper=clamper, clamp_each_iter=clamp_each_iter)
-
-    def test_metamer_no_clamper(self):
-        im = plt.imread(op.join(DATA_DIR, 'nuts.pgm'))
-        im = torch.tensor(im/255, dtype=DTYPE, device=DEVICE).unsqueeze(0).unsqueeze(0)
-        rgc = po.simul.RetinalGanglionCells(.5, im.shape[2:])
-        rgc = rgc.to(DEVICE)
-        metamer = po.synth.Metamer(im, rgc)
-        metamer.synthesize(max_iter=3, clamper=None)
-
-    @pytest.mark.parametrize('loss_func', [None, 'l2', 'mse', 'range_penalty',
-                                           'range_penalty_w_beta'])
-    @pytest.mark.parametrize('store_progress', [False, True, 2])
-    @pytest.mark.parametrize('resume', [False, True])
-    def test_loss_func(self, loss_func, store_progress, resume, tmp_path):
-        img = po.tools.data.load_images(op.join(DATA_DIR, 'curie.pgm')).to(DEVICE)
-        model = po.metric.NLP().to(DEVICE)
-        loss_kwargs = {}
-        if loss_func is None:
-            loss = None
-        elif loss_func == 'l2':
-            loss = po.optim.l2_norm
-        elif loss_func == 'mse':
-            loss = po.optim.mse
-        elif loss_func == 'range_penalty':
-            loss = po.optim.l2_and_penalize_range
-        elif loss_func == 'range_penalty_w_beta':
-            loss = po.optim.l2_and_penalize_range
-            loss_kwargs['beta'] = .9
-        met = po.synth.Metamer(img, model, loss_function=loss, loss_function_kwargs=loss_kwargs)
-        met.synthesize(max_iter=10, loss_change_iter=5, store_progress=store_progress,
-                       save_progress=store_progress, save_path=op.join(tmp_path, 'test_mad.pt'))
-        if resume and store_progress:
-            met.synthesize(max_iter=10, loss_change_iter=5, store_progress=store_progress,
-                           save_progress=store_progress,
-                           save_path=op.join(tmp_path, 'test_mad.pt'), learning_rate=None)
-        met.plot_synthesis_status()
-        if store_progress:
-            met.animate()
-        plt.close('all')
-
-
-=======
->>>>>>> 649a8c50
 class TestPerceptualMetrics(object):
 
     @pytest.mark.parametrize('weighted', [True, False])
