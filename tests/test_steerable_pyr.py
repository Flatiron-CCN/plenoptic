#!/usr/bin/env python3
import os.path as op
import imageio
import torch
import plenoptic as po
import matplotlib.pyplot as plt
import pytest
import pyrtools as pt
import numpy as np
from itertools import product
from plenoptic.tools.data import to_numpy, torch_complex_to_numpy
from conftest import DEVICE, DATA_DIR, DTYPE


def check_pyr_coeffs(coeff_np, coeff_torch, rtol=1e-3, atol=1e-3):
    '''
    function that checks if two sets of pyramid coefficients (one numpy  and one torch) are the same
    We set an absolute and relative tolerance and the following function checks if
    abs(coeff1-coeff2) <= atol + rtol*abs(coeff1)
    Inputs:
    coeff1: numpy pyramid coefficients
    coeff2: torch pyramid coefficients
    Both coeffs must obviously have the same number of scales, orientations etc.
    '''

    for k in coeff_np.keys():
        coeff_np_k = coeff_np[k]
        coeff_torch_k  = coeff_torch[k]
        if coeff_torch_k.shape[-1] == 2:
            coeff_torch_k = torch_complex_to_numpy(coeff_torch_k)
        else:
            coeff_torch_k = to_numpy(coeff_torch_k)
        coeff_torch_k = coeff_torch_k.squeeze()
        np.testing.assert_allclose(coeff_torch_k, coeff_np_k, rtol=rtol, atol=atol)


def check_band_energies(coeff_1, coeff_2, rtol=1e-4, atol=1e-4):
    '''
    function that checks if the energy in each band of two pyramids are the same.
    We set an absolute and relative tolerance and the function checks for each band if
    abs(coeff_1-coeff_2) <= atol + rtol*abs(coeff_1)
    Args:
    coeff_1: first dictionary of torch tensors corresponding to each band
    coeff_2: second dictionary of torch tensors corresponding to each band
    '''

    for i in range(len(coeff_1.items())):
        k1 = list(coeff_1.keys())[i]
        k2 = list(coeff_2.keys())[i]
        band_1 = coeff_1[k1]
        band_2 = coeff_2[k2]
        if band_1.shape[-1] == 2:
            band_1 = torch_complex_to_numpy(band_1)
            band_2 = torch_complex_to_numpy(band_2)
        else:
            band_1 = to_numpy(band_1)
            band_2 = to_numpy(band_2)
        band_1 = band_1.squeeze()
        band_2 = band_2.squeeze()

        np.testing.assert_allclose(np.sum(np.abs(band_1)**2),np.sum(np.abs(band_2)**2), rtol=rtol, atol=atol)


def check_parseval(im ,coeff, rtol=1e-4, atol=0):
    '''
    function that checks if the pyramid is parseval, i.e. energy of coeffs is
    the same as the energy in the original image.
    Args:
    input image: image stimulus as torch.Tensor
    coeff: dictionary of torch tensors corresponding to each band
    '''
    total_band_energy = 0
    im_energy = np.sum(to_numpy(im)**2)
    for k,v in coeff.items():
        band = coeff[k]
        if band.shape[-1] == 2:
            band = torch_complex_to_numpy(band)
        else:
            band = to_numpy(band)
        band = band.squeeze()

        total_band_energy += np.sum(np.abs(band)**2)

    np.testing.assert_allclose(total_band_energy, im_energy, rtol=rtol, atol=atol)


class TestSteerablePyramid(object):

    @pytest.fixture(scope='class', params=[f'{im}-{shape}' for im in ['einstein', 'curie']
                                           for shape in [None, 224, '128_1', '128_2']])
    def img(self, request):
        im, shape = request.param.split('-')
        img = po.load_images(op.join(DATA_DIR, f'{im}.pgm')).to(DEVICE)
        if shape == '224':
            img = img[..., :224, :224]
        elif shape == '128_1':
            img = img[..., :128, :]
        elif shape == '128_2':
            img = img[..., :128]
        return img

    # WARNING: because this fixture requires the img fixture above, it should
    # only be used in tests that also use the img fixture. That is, tests where
    # you want to test both the einstein and curie images, as well as the
    # different sizes. Otherwise, this will generate a bunch of tests that use
    # the spyr with those strange shapes
    @pytest.fixture(scope='class')
    def spyr(self, img, request):
        height, order, is_complex, downsample, tightframe = request.param.split('-')
        try:
            height = int(height)
        except ValueError:
            # then height = 'auto', and that's fine
            pass
        # need to use eval to get from 'False' (string) to False (bool);
        # bool('False') == True, annoyingly enough
        pyr = po.simul.Steerable_Pyramid_Freq(img.shape[-2:], height, int(order), is_complex=eval(is_complex),
                                              downsample=eval(downsample), tight_frame=eval(tightframe))
        pyr.to(DEVICE)
        return pyr

    # can't use one of the spyr fixtures here because we need to instantiate separately for each of these shapes
    @pytest.mark.parametrize("height", ['auto', 1, 3, 4, 5])
    @pytest.mark.parametrize("order", [1, 2, 3])
    @pytest.mark.parametrize('is_complex', [True, False])
    @pytest.mark.parametrize("im_shape", [None, (255, 255), (256, 128), (128, 256), (255, 256),
                                          (256, 255)])
<<<<<<< HEAD
    def test_pyramid(self, height, order, is_complex, im_shape):
        x = po.make_basic_stimuli().to(DEVICE)
        if im_shape is not None:
            x = x[..., :im_shape[0], :im_shape[1]]
        spc = po.simul.Steerable_Pyramid_Freq(x.shape[-2:], height=height, order=order,
                                              is_complex=is_complex).to(DEVICE)
        spc(x)

    @pytest.mark.parametrize("im", ['einstein', 'curie'])
    @pytest.mark.parametrize("height", ['auto', 1, 2, 3])
    @pytest.mark.parametrize("order", [1, 2, 3])
    @pytest.mark.parametrize("downsample", [False, True])
    @pytest.mark.parametrize('is_complex', [True, False])
    @pytest.mark.parametrize("im_shape", [None, (224,224),(256, 128), (128, 256)])
    def test_tight_frame(self, im, height, order, is_complex, downsample, im_shape):
        im = plt.imread(op.join(DATA_DIR, '%s.pgm' % im))
        if im_shape is not None:
            im = im[:im_shape[0], :im_shape[1]]

        im = im / 255
        im = torch.tensor(im, dtype=DTYPE, device=DEVICE).unsqueeze(0).unsqueeze(0)

        pyr = po.simul.Steerable_Pyramid_Freq(
            im.shape[-2:], height, order, is_complex=is_complex, downsample=downsample, tight_frame=True).to(DEVICE)
        pyr.forward(im)
        check_parseval(im, pyr.pyr_coeffs)

    @pytest.mark.parametrize("im", ['einstein', 'curie'])
    @pytest.mark.parametrize("height", [3,4,5])
    @pytest.mark.parametrize("order", [1,2,3])
    @pytest.mark.parametrize("is_complex", [False, True])
    @pytest.mark.parametrize("im_shape", [None, (224,224),(256, 128), (128, 256)])
    def test_not_downsample(self, im, height, order, is_complex, im_shape):
        im = plt.imread(op.join(DATA_DIR, '%s.pgm' % im))
        if im_shape is not None:
            im = im[:im_shape[0], :im_shape[1]]

        im = im / 255
        sp_downsample = po.simul.Steerable_Pyramid_Freq(image_shape = im.shape, height = height, order = order,
                                                        is_complex = is_complex, downsample = False, tight_frame=True)
        sp_notdownsample = po.simul.Steerable_Pyramid_Freq(image_shape = im.shape, height = height, order = order,
                                                            is_complex = is_complex, downsample = True, tight_frame=True)
        sp_downsample.to(DEVICE)
        sp_notdownsample.to(DEVICE)

        im_t = torch.tensor(im, dtype=DTYPE).unsqueeze(0).unsqueeze(0).to(DEVICE)
        sp_downsample.forward(im_t)
        sp_notdownsample.forward(im_t)

        check_band_energies(sp_notdownsample.pyr_coeffs, sp_downsample.pyr_coeffs)

    @pytest.mark.parametrize("im", ['einstein', 'curie'])
    @pytest.mark.parametrize("height", [3,4,5])
    @pytest.mark.parametrize("order", [1,2,3])
    @pytest.mark.parametrize("is_complex", [False, True])
    @pytest.mark.parametrize("im_shape", [None, (224,224),(256, 128), (128, 256)])
=======
    def test_pyramid(self, basic_stim, height, order, is_complex, im_shape):
        if im_shape is not None:
            basic_stim = basic_stim[..., :im_shape[0], :im_shape[1]]
        spc = po.simul.Steerable_Pyramid_Freq(basic_stim.shape[-2:], height=height, order=order,
                                              is_complex=is_complex)
        spc(basic_stim)

    @pytest.mark.parametrize('spyr', [f'{h}-{o}-{c}-{d}-True' for h, o, c, d in product(['auto', 1, 2, 3],
                                                                                        [1, 2, 3],
                                                                                        [True, False],
                                                                                        [True, False])],
                             indirect=True)
    def test_tight_frame(self, img, spyr):
        spyr.forward(img)
        check_parseval(img, spyr.pyr_coeffs)

    @pytest.mark.parametrize('spyr', [f'{h}-{o}-{c}-True-True' for h, o, c in product([3, 4, 5],
                                                                                      [1, 2, 3],
                                                                                      [True, False])],
                             indirect=True)
    def test_not_downsample(self, img, spyr):
        spyr.forward(img)
        # need to add 1 because our heights are 0-indexed (i.e., the lowest
        # height has k[0]==0)
        height = max([k[0] for k in spyr.pyr_coeffs.keys() if isinstance(k[0], int)]) + 1
        # couldn't come up with a way to get this with fixtures, so we
        # instantiate it each time.
        spyr_not_downsample = po.simul.Steerable_Pyramid_Freq(img.shape[-2:], height, spyr.order,
                                                              is_complex=spyr.is_complex,
                                                              downsample=False, tight_frame=True)
        spyr_not_downsample.to(DEVICE)
        spyr_not_downsample.forward(img)
        check_band_energies(spyr.pyr_coeffs, spyr_not_downsample.pyr_coeffs)

>>>>>>> f9be94d5
    @pytest.mark.parametrize("scales", [[0], [1], [0, 1, 2], [2], [], ['residual_highpass', 'residual_lowpass'],
                                        ['residual_highpass', 0, 1, 'residual_lowpass']])
    @pytest.mark.parametrize('spyr', [f'{h}-{o}-{c}-False-False' for h, o, c in product([3, 4, 5],
                                                                                        [1, 2, 3],
                                                                                        [True, False])],
                             indirect=True)
    def test_pyr_to_tensor(self, img, spyr, scales, rtol=1e-12, atol=1e-12):
        pyr_tensor = spyr.forward(img, scales=scales)
        pyr_coeff_dict = spyr.convert_tensor_to_pyr(pyr_tensor)
        for i in range(len(pyr_coeff_dict.keys())):
            k1 = list(pyr_coeff_dict.keys())[i]
            k2 = list(spyr.pyr_coeffs.keys())[i]
            np.testing.assert_allclose(to_numpy(pyr_coeff_dict[k1]), to_numpy(spyr.pyr_coeffs[k2]), rtol=rtol, atol=atol)

    @pytest.mark.parametrize('spyr', [f'{h}-{o}-{c}-True-False' for h, o, c in product([3, 4, 5],
                                                                                       [1, 2, 3],
                                                                                       [True, False])],
                             indirect=True)
    def test_torch_vs_numpy_pyr(self, img, spyr):
        torch_spc = spyr.forward(img)
        # need to add 1 because our heights are 0-indexed (i.e., the lowest
        # height has k[0]==0)
        height = max([k[0] for k in spyr.pyr_coeffs.keys() if isinstance(k[0], int)]) + 1
        pyrtools_sp = pt.pyramids.SteerablePyramidFreq(to_numpy(img.squeeze()), height=height, order=spyr.order,
                                                       is_complex=spyr.is_complex)
        pyrtools_spc = pyrtools_sp.pyr_coeffs
        check_pyr_coeffs(pyrtools_spc, torch_spc)

<<<<<<< HEAD
        #Check with non-square image
        x = pt.synthetic_images.ramp((256,128))
        x_shape = x.shape
        pyrtools_sp = pt.pyramids.SteerablePyramidFreq(x,height=height, order = order, is_complex=is_complex)
        x_t = torch.tensor(x, dtype=DTYPE).unsqueeze(0).unsqueeze(0).to(DEVICE)
        torch_sp = po.simul.Steerable_Pyramid_Freq(image_shape = x.shape, height = height, order = order, is_complex = is_complex, tight_frame = False, downsample = True)
        torch_sp.to(DEVICE)
        torch_spc = torch_sp.forward(x_t)
        pyrtools_spc = pyrtools_sp.pyr_coeffs
        check_pyr_coeffs(pyrtools_spc, torch_spc)

        #check non-powers-of-2 images
        x = pt.synthetic_images.ramp((200,200))
        x_shape = x.shape
        pyrtools_sp = pt.pyramids.SteerablePyramidFreq(x,height=height, order = order, is_complex=is_complex)
        x_t = torch.tensor(x, dtype=DTYPE).unsqueeze(0).unsqueeze(0).to(DEVICE)
        torch_sp = po.simul.Steerable_Pyramid_Freq(image_shape = x.shape, height = height, order = order, is_complex = is_complex, tight_frame = False, downsample = True)
        torch_sp.to(DEVICE)
        torch_spc = torch_sp.forward(x_t)
        pyrtools_spc = pyrtools_sp.pyr_coeffs
        check_pyr_coeffs(pyrtools_spc, torch_spc)


    @pytest.mark.parametrize("im", ['einstein', 'curie'])
    @pytest.mark.parametrize("is_complex", [True, False])
    @pytest.mark.parametrize("tight_frame", [True, False])
    @pytest.mark.parametrize("downsample", [False, True])
    @pytest.mark.parametrize("height", ['auto', 1, 3, 4, 5])
    @pytest.mark.parametrize("order", [1, 2, 3])
    @pytest.mark.parametrize("im_shape", [None, (224,224),(256, 128), (128, 256)])
    def test_complete_recon(self, im, is_complex, tight_frame, downsample, height, order, im_shape):
        print(im,is_complex, tight_frame, downsample, height, order, im_shape)

        im = plt.imread(op.join(DATA_DIR, '%s.pgm' % im))
        if im_shape is not None:
            im = im[:im_shape[0], :im_shape[1]]
        im = im / 255
        im = torch.tensor(im, dtype=DTYPE, device=DEVICE).unsqueeze(0).unsqueeze(0)
        pyr = po.simul.Steerable_Pyramid_Freq(im.shape[-2:], height, order, is_complex=is_complex, downsample=downsample, tight_frame = tight_frame)
        pyr.to(DEVICE)
        pyr.forward(im)
        recon = to_numpy(pyr.recon_pyr())
        np.testing.assert_allclose(recon, im.data.cpu().numpy(), rtol=1e-4, atol=1e-4)


    @pytest.mark.parametrize("im", ['einstein','curie'])
    @pytest.mark.parametrize("is_complex", [True, False])
    @pytest.mark.parametrize("tight_frame", [True, False])
    @pytest.mark.parametrize("downsample", [False, True])
    @pytest.mark.parametrize("height", ['auto'])
    @pytest.mark.parametrize("order", [3])
    @pytest.mark.parametrize("im_shape", [None, (224,224), (256, 128), (128,256)])
    def test_partial_recon(self, im, is_complex, tight_frame, downsample, height, order, im_shape):
        im = plt.imread(op.join(DATA_DIR, '%s.pgm' % im))
        if im_shape is not None:
            im = im[:im_shape[0], :im_shape[1]]
        im = im / 255
        im_tensor = torch.tensor(im, dtype=DTYPE, device=DEVICE).unsqueeze(0).unsqueeze(0)
        po_pyr = po.simul.Steerable_Pyramid_Freq(im.shape, height, order, is_complex=is_complex, downsample=downsample, tight_frame=tight_frame)
        po_pyr.to(DEVICE)
        po_pyr.forward(im_tensor)
        pt_pyr = pt.pyramids.SteerablePyramidFreq(im, height, order, is_complex=is_complex)

=======
    @pytest.mark.parametrize('spyr', [f'{h}-{o}-{c}-{d}-{tf}' for h, o, c, d, tf in
                                      product(['auto', 1, 3, 4, 5], [1, 2, 3],
                                              [True, False], [True, False], [True, False])],
                             indirect=True)
    def test_complete_recon(self, img, spyr):
        spyr.forward(img)
        recon = to_numpy(spyr.recon_pyr())
        np.testing.assert_allclose(recon, to_numpy(img), rtol=1e-4, atol=1e-4)


    @pytest.mark.parametrize('spyr', [f'{h}-{o}-{c}-{d}-{tf}' for h, o, c, d, tf in
                                      product(['auto'], [3], [True, False],
                                              [True, False], [True, False])],
                             indirect=True)
    def test_partial_recon(self, img, spyr):
        spyr.forward(img)
        # need to add 1 because our heights are 0-indexed (i.e., the lowest
        # height has k[0]==0)
        height = max([k[0] for k in spyr.pyr_coeffs.keys() if isinstance(k[0], int)]) + 1
        pt_spyr = pt.pyramids.SteerablePyramidFreq(to_numpy(img.squeeze()), height=height, order=spyr.order,
                                                   is_complex=spyr.is_complex)
>>>>>>> f9be94d5
        recon_levels = [[0], [1,3], [1,3,4]]
        recon_bands = [[1],[1,3]]
        for levels, bands in product(['all'] + recon_levels, ['all'] + recon_bands):
            po_recon = to_numpy(spyr.recon_pyr(levels, bands).squeeze())
            pt_recon = pt_spyr.recon_pyr(levels, bands)
            np.testing.assert_allclose(po_recon, pt_recon,rtol=1e-4, atol=1e-4)

    @pytest.mark.parametrize('spyr', [f'{h}-{o}-{c}-True-False' for h, o, c in product(['auto', 1, 3, 4],
                                                                                       [1, 2, 3],
                                                                                       [True, False])],
                             indirect=True)
    def test_recon_match_pyrtools(self, img, spyr, rtol=1e-6, atol=1e-6):
        # this should fail if and only if test_complete_recon does, but
        # may as well include it just in case
<<<<<<< HEAD
        im = plt.imread(op.join(DATA_DIR, '%s.pgm' % im))
        if im_shape is not None:
            im = im[:im_shape[0], :im_shape[1]]
        im = im / 255
        im_tensor = torch.tensor(im, dtype=DTYPE, device=DEVICE).unsqueeze(0).unsqueeze(0)
        po_pyr = po.simul.Steerable_Pyramid_Freq(im.shape, height, order, is_complex=is_complex, tight_frame=False).to(DEVICE)
        po_pyr.forward(im_tensor)
        pt_pyr = pt.pyramids.SteerablePyramidFreq(im, height, order, is_complex=is_complex)
        po_recon = po.to_numpy(po_pyr.recon_pyr().squeeze())
=======
        spyr.forward(img)
        # need to add 1 because our heights are 0-indexed (i.e., the lowest
        # height has k[0]==0)
        height = max([k[0] for k in spyr.pyr_coeffs.keys() if isinstance(k[0], int)]) + 1
        pt_pyr = pt.pyramids.SteerablePyramidFreq(to_numpy(img.squeeze()), height=height, order=spyr.order,
                                                  is_complex=spyr.is_complex)
        po_recon = po.to_numpy(spyr.recon_pyr().squeeze())
>>>>>>> f9be94d5
        pt_recon = pt_pyr.recon_pyr()
        np.testing.assert_allclose(po_recon, pt_recon, rtol=rtol, atol=atol)

    @pytest.mark.parametrize("scales", [[0], [4], [0, 1, 2], [0, 3, 4],
                                        ['residual_highpass', 'residual_lowpass'],
                                        ['residual_highpass', 0, 1, 'residual_lowpass']])
<<<<<<< HEAD
    def test_scales_arg(self, is_complex, downsample, scales):
        img = imageio.imread(op.join(DATA_DIR, 'einstein.pgm'))
        img = torch.tensor(img / 255, dtype=torch.float32, device=DEVICE).unsqueeze(0).unsqueeze(0)
        pyr = po.simul.Steerable_Pyramid_Freq(img.shape[-2:], is_complex=is_complex, downsample=downsample).to(DEVICE)
        pyr.forward(img)
        pyr_coeffs = pyr.pyr_coeffs.copy()
        pyr.forward(img, scales)
        reduced_pyr_coeffs = pyr.pyr_coeffs.copy()
=======
    @pytest.mark.parametrize('spyr', [f'auto-3-{c}-{d}-False' for c, d in product([True, False],
                                                                                  [True, False])],
                             indirect=True)
    def test_scales_arg(self, img, spyr, scales):
        spyr.forward(img)
        pyr_coeffs = spyr.pyr_coeffs.copy()
        spyr.forward(img, scales)
        reduced_pyr_coeffs = spyr.pyr_coeffs.copy()
>>>>>>> f9be94d5
        for k, v in reduced_pyr_coeffs.items():
            if (v != pyr_coeffs[k]).any():
                raise Exception("Reduced pyr_coeffs should be same as original, but at least key "
                                f"{k} is not")

        # recon_pyr should always fail
        with pytest.raises(Exception):
            spyr.recon_pyr()
        with pytest.raises(Exception):
            spyr.recon_pyr(scales)<|MERGE_RESOLUTION|>--- conflicted
+++ resolved
@@ -125,69 +125,11 @@
     @pytest.mark.parametrize('is_complex', [True, False])
     @pytest.mark.parametrize("im_shape", [None, (255, 255), (256, 128), (128, 256), (255, 256),
                                           (256, 255)])
-<<<<<<< HEAD
-    def test_pyramid(self, height, order, is_complex, im_shape):
-        x = po.make_basic_stimuli().to(DEVICE)
-        if im_shape is not None:
-            x = x[..., :im_shape[0], :im_shape[1]]
-        spc = po.simul.Steerable_Pyramid_Freq(x.shape[-2:], height=height, order=order,
-                                              is_complex=is_complex).to(DEVICE)
-        spc(x)
-
-    @pytest.mark.parametrize("im", ['einstein', 'curie'])
-    @pytest.mark.parametrize("height", ['auto', 1, 2, 3])
-    @pytest.mark.parametrize("order", [1, 2, 3])
-    @pytest.mark.parametrize("downsample", [False, True])
-    @pytest.mark.parametrize('is_complex', [True, False])
-    @pytest.mark.parametrize("im_shape", [None, (224,224),(256, 128), (128, 256)])
-    def test_tight_frame(self, im, height, order, is_complex, downsample, im_shape):
-        im = plt.imread(op.join(DATA_DIR, '%s.pgm' % im))
-        if im_shape is not None:
-            im = im[:im_shape[0], :im_shape[1]]
-
-        im = im / 255
-        im = torch.tensor(im, dtype=DTYPE, device=DEVICE).unsqueeze(0).unsqueeze(0)
-
-        pyr = po.simul.Steerable_Pyramid_Freq(
-            im.shape[-2:], height, order, is_complex=is_complex, downsample=downsample, tight_frame=True).to(DEVICE)
-        pyr.forward(im)
-        check_parseval(im, pyr.pyr_coeffs)
-
-    @pytest.mark.parametrize("im", ['einstein', 'curie'])
-    @pytest.mark.parametrize("height", [3,4,5])
-    @pytest.mark.parametrize("order", [1,2,3])
-    @pytest.mark.parametrize("is_complex", [False, True])
-    @pytest.mark.parametrize("im_shape", [None, (224,224),(256, 128), (128, 256)])
-    def test_not_downsample(self, im, height, order, is_complex, im_shape):
-        im = plt.imread(op.join(DATA_DIR, '%s.pgm' % im))
-        if im_shape is not None:
-            im = im[:im_shape[0], :im_shape[1]]
-
-        im = im / 255
-        sp_downsample = po.simul.Steerable_Pyramid_Freq(image_shape = im.shape, height = height, order = order,
-                                                        is_complex = is_complex, downsample = False, tight_frame=True)
-        sp_notdownsample = po.simul.Steerable_Pyramid_Freq(image_shape = im.shape, height = height, order = order,
-                                                            is_complex = is_complex, downsample = True, tight_frame=True)
-        sp_downsample.to(DEVICE)
-        sp_notdownsample.to(DEVICE)
-
-        im_t = torch.tensor(im, dtype=DTYPE).unsqueeze(0).unsqueeze(0).to(DEVICE)
-        sp_downsample.forward(im_t)
-        sp_notdownsample.forward(im_t)
-
-        check_band_energies(sp_notdownsample.pyr_coeffs, sp_downsample.pyr_coeffs)
-
-    @pytest.mark.parametrize("im", ['einstein', 'curie'])
-    @pytest.mark.parametrize("height", [3,4,5])
-    @pytest.mark.parametrize("order", [1,2,3])
-    @pytest.mark.parametrize("is_complex", [False, True])
-    @pytest.mark.parametrize("im_shape", [None, (224,224),(256, 128), (128, 256)])
-=======
     def test_pyramid(self, basic_stim, height, order, is_complex, im_shape):
         if im_shape is not None:
             basic_stim = basic_stim[..., :im_shape[0], :im_shape[1]]
         spc = po.simul.Steerable_Pyramid_Freq(basic_stim.shape[-2:], height=height, order=order,
-                                              is_complex=is_complex)
+                                              is_complex=is_complex).to(DEVICE)
         spc(basic_stim)
 
     @pytest.mark.parametrize('spyr', [f'{h}-{o}-{c}-{d}-True' for h, o, c, d in product(['auto', 1, 2, 3],
@@ -217,7 +159,6 @@
         spyr_not_downsample.forward(img)
         check_band_energies(spyr.pyr_coeffs, spyr_not_downsample.pyr_coeffs)
 
->>>>>>> f9be94d5
     @pytest.mark.parametrize("scales", [[0], [1], [0, 1, 2], [2], [], ['residual_highpass', 'residual_lowpass'],
                                         ['residual_highpass', 0, 1, 'residual_lowpass']])
     @pytest.mark.parametrize('spyr', [f'{h}-{o}-{c}-False-False' for h, o, c in product([3, 4, 5],
@@ -246,71 +187,6 @@
         pyrtools_spc = pyrtools_sp.pyr_coeffs
         check_pyr_coeffs(pyrtools_spc, torch_spc)
 
-<<<<<<< HEAD
-        #Check with non-square image
-        x = pt.synthetic_images.ramp((256,128))
-        x_shape = x.shape
-        pyrtools_sp = pt.pyramids.SteerablePyramidFreq(x,height=height, order = order, is_complex=is_complex)
-        x_t = torch.tensor(x, dtype=DTYPE).unsqueeze(0).unsqueeze(0).to(DEVICE)
-        torch_sp = po.simul.Steerable_Pyramid_Freq(image_shape = x.shape, height = height, order = order, is_complex = is_complex, tight_frame = False, downsample = True)
-        torch_sp.to(DEVICE)
-        torch_spc = torch_sp.forward(x_t)
-        pyrtools_spc = pyrtools_sp.pyr_coeffs
-        check_pyr_coeffs(pyrtools_spc, torch_spc)
-
-        #check non-powers-of-2 images
-        x = pt.synthetic_images.ramp((200,200))
-        x_shape = x.shape
-        pyrtools_sp = pt.pyramids.SteerablePyramidFreq(x,height=height, order = order, is_complex=is_complex)
-        x_t = torch.tensor(x, dtype=DTYPE).unsqueeze(0).unsqueeze(0).to(DEVICE)
-        torch_sp = po.simul.Steerable_Pyramid_Freq(image_shape = x.shape, height = height, order = order, is_complex = is_complex, tight_frame = False, downsample = True)
-        torch_sp.to(DEVICE)
-        torch_spc = torch_sp.forward(x_t)
-        pyrtools_spc = pyrtools_sp.pyr_coeffs
-        check_pyr_coeffs(pyrtools_spc, torch_spc)
-
-
-    @pytest.mark.parametrize("im", ['einstein', 'curie'])
-    @pytest.mark.parametrize("is_complex", [True, False])
-    @pytest.mark.parametrize("tight_frame", [True, False])
-    @pytest.mark.parametrize("downsample", [False, True])
-    @pytest.mark.parametrize("height", ['auto', 1, 3, 4, 5])
-    @pytest.mark.parametrize("order", [1, 2, 3])
-    @pytest.mark.parametrize("im_shape", [None, (224,224),(256, 128), (128, 256)])
-    def test_complete_recon(self, im, is_complex, tight_frame, downsample, height, order, im_shape):
-        print(im,is_complex, tight_frame, downsample, height, order, im_shape)
-
-        im = plt.imread(op.join(DATA_DIR, '%s.pgm' % im))
-        if im_shape is not None:
-            im = im[:im_shape[0], :im_shape[1]]
-        im = im / 255
-        im = torch.tensor(im, dtype=DTYPE, device=DEVICE).unsqueeze(0).unsqueeze(0)
-        pyr = po.simul.Steerable_Pyramid_Freq(im.shape[-2:], height, order, is_complex=is_complex, downsample=downsample, tight_frame = tight_frame)
-        pyr.to(DEVICE)
-        pyr.forward(im)
-        recon = to_numpy(pyr.recon_pyr())
-        np.testing.assert_allclose(recon, im.data.cpu().numpy(), rtol=1e-4, atol=1e-4)
-
-
-    @pytest.mark.parametrize("im", ['einstein','curie'])
-    @pytest.mark.parametrize("is_complex", [True, False])
-    @pytest.mark.parametrize("tight_frame", [True, False])
-    @pytest.mark.parametrize("downsample", [False, True])
-    @pytest.mark.parametrize("height", ['auto'])
-    @pytest.mark.parametrize("order", [3])
-    @pytest.mark.parametrize("im_shape", [None, (224,224), (256, 128), (128,256)])
-    def test_partial_recon(self, im, is_complex, tight_frame, downsample, height, order, im_shape):
-        im = plt.imread(op.join(DATA_DIR, '%s.pgm' % im))
-        if im_shape is not None:
-            im = im[:im_shape[0], :im_shape[1]]
-        im = im / 255
-        im_tensor = torch.tensor(im, dtype=DTYPE, device=DEVICE).unsqueeze(0).unsqueeze(0)
-        po_pyr = po.simul.Steerable_Pyramid_Freq(im.shape, height, order, is_complex=is_complex, downsample=downsample, tight_frame=tight_frame)
-        po_pyr.to(DEVICE)
-        po_pyr.forward(im_tensor)
-        pt_pyr = pt.pyramids.SteerablePyramidFreq(im, height, order, is_complex=is_complex)
-
-=======
     @pytest.mark.parametrize('spyr', [f'{h}-{o}-{c}-{d}-{tf}' for h, o, c, d, tf in
                                       product(['auto', 1, 3, 4, 5], [1, 2, 3],
                                               [True, False], [True, False], [True, False])],
@@ -332,7 +208,6 @@
         height = max([k[0] for k in spyr.pyr_coeffs.keys() if isinstance(k[0], int)]) + 1
         pt_spyr = pt.pyramids.SteerablePyramidFreq(to_numpy(img.squeeze()), height=height, order=spyr.order,
                                                    is_complex=spyr.is_complex)
->>>>>>> f9be94d5
         recon_levels = [[0], [1,3], [1,3,4]]
         recon_bands = [[1],[1,3]]
         for levels, bands in product(['all'] + recon_levels, ['all'] + recon_bands):
@@ -347,17 +222,6 @@
     def test_recon_match_pyrtools(self, img, spyr, rtol=1e-6, atol=1e-6):
         # this should fail if and only if test_complete_recon does, but
         # may as well include it just in case
-<<<<<<< HEAD
-        im = plt.imread(op.join(DATA_DIR, '%s.pgm' % im))
-        if im_shape is not None:
-            im = im[:im_shape[0], :im_shape[1]]
-        im = im / 255
-        im_tensor = torch.tensor(im, dtype=DTYPE, device=DEVICE).unsqueeze(0).unsqueeze(0)
-        po_pyr = po.simul.Steerable_Pyramid_Freq(im.shape, height, order, is_complex=is_complex, tight_frame=False).to(DEVICE)
-        po_pyr.forward(im_tensor)
-        pt_pyr = pt.pyramids.SteerablePyramidFreq(im, height, order, is_complex=is_complex)
-        po_recon = po.to_numpy(po_pyr.recon_pyr().squeeze())
-=======
         spyr.forward(img)
         # need to add 1 because our heights are 0-indexed (i.e., the lowest
         # height has k[0]==0)
@@ -365,23 +229,12 @@
         pt_pyr = pt.pyramids.SteerablePyramidFreq(to_numpy(img.squeeze()), height=height, order=spyr.order,
                                                   is_complex=spyr.is_complex)
         po_recon = po.to_numpy(spyr.recon_pyr().squeeze())
->>>>>>> f9be94d5
         pt_recon = pt_pyr.recon_pyr()
         np.testing.assert_allclose(po_recon, pt_recon, rtol=rtol, atol=atol)
 
     @pytest.mark.parametrize("scales", [[0], [4], [0, 1, 2], [0, 3, 4],
                                         ['residual_highpass', 'residual_lowpass'],
                                         ['residual_highpass', 0, 1, 'residual_lowpass']])
-<<<<<<< HEAD
-    def test_scales_arg(self, is_complex, downsample, scales):
-        img = imageio.imread(op.join(DATA_DIR, 'einstein.pgm'))
-        img = torch.tensor(img / 255, dtype=torch.float32, device=DEVICE).unsqueeze(0).unsqueeze(0)
-        pyr = po.simul.Steerable_Pyramid_Freq(img.shape[-2:], is_complex=is_complex, downsample=downsample).to(DEVICE)
-        pyr.forward(img)
-        pyr_coeffs = pyr.pyr_coeffs.copy()
-        pyr.forward(img, scales)
-        reduced_pyr_coeffs = pyr.pyr_coeffs.copy()
-=======
     @pytest.mark.parametrize('spyr', [f'auto-3-{c}-{d}-False' for c, d in product([True, False],
                                                                                   [True, False])],
                              indirect=True)
@@ -390,7 +243,6 @@
         pyr_coeffs = spyr.pyr_coeffs.copy()
         spyr.forward(img, scales)
         reduced_pyr_coeffs = spyr.pyr_coeffs.copy()
->>>>>>> f9be94d5
         for k, v in reduced_pyr_coeffs.items():
             if (v != pyr_coeffs[k]).any():
                 raise Exception("Reduced pyr_coeffs should be same as original, but at least key "
