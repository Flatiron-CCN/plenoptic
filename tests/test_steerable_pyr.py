--- conflicted
+++ resolved
@@ -24,13 +24,6 @@
     Both coeffs must obviously have the same number of scales, orientations etc.
     '''
 
-<<<<<<< HEAD
-    for k in coeff_np.keys():
-        coeff_np_k = coeff_np[k]
-        coeff_torch_k  = to_numpy(coeff_torch[k])
-        coeff_torch_k = coeff_torch_k.squeeze()
-        np.testing.assert_allclose(coeff_torch_k, coeff_np_k, rtol=rtol, atol=atol)
-=======
     for k in coeff_1.keys():
         if torch.is_tensor(coeff_1[k]):
             coeff_1_np = to_numpy(coeff_1[k].squeeze())
@@ -43,7 +36,6 @@
         
         
         np.testing.assert_allclose(coeff_1_np, coeff_2_np, rtol=rtol, atol=atol)
->>>>>>> 720b10c7
 
 
 def check_band_energies(coeff_1, coeff_2, rtol=1e-4, atol=1e-4):
@@ -104,11 +96,7 @@
     @pytest.fixture(scope='class', params=[f'{shape}' for shape in [None, 224, '128_1', '128_2' ]])
     def multichannel_img(self, request):
         shape = request.param
-<<<<<<< HEAD
-        img = po.load_images(op.join(DATA_DIR, '512/flowers.jpg'), as_gray=False).to(DEVICE)
-=======
         img = po.load_images(op.join(DATA_DIR, f'512/flowers.jpg'), as_gray=False).to(DEVICE)
->>>>>>> 720b10c7
         if shape == '224':
             img = img[..., :224, :224]
         elif shape == '128_1':
@@ -200,13 +188,6 @@
                              indirect=True)
     def test_pyr_to_tensor(self, img, spyr, scales, rtol=1e-12, atol=1e-12):
         pyr_coeff_dict = spyr.forward(img, scales=scales)
-<<<<<<< HEAD
-        pyr_tensor = spyr.convert_pyr_to_tensor(pyr_coeff_dict)
-        pyr_coeff_dict2 = spyr.convert_tensor_to_pyr(pyr_tensor)
-        for i in range(len(pyr_coeff_dict.keys())):
-            k = list(pyr_coeff_dict.keys())[i]
-            np.testing.assert_allclose(to_numpy(pyr_coeff_dict[k]), to_numpy(pyr_coeff_dict2[k]), rtol=rtol, atol=atol)
-=======
         if spyr.is_complex:
             split_complex = [True, False]
         else:
@@ -215,7 +196,6 @@
             pyr_tensor, pyr_info = spyr.convert_pyr_to_tensor(pyr_coeff_dict, split_complex=val)
             pyr_coeff_dict2 = spyr.convert_tensor_to_pyr(pyr_tensor, *pyr_info)
             check_pyr_coeffs(pyr_coeff_dict, pyr_coeff_dict2)
->>>>>>> 720b10c7
 
     @pytest.mark.parametrize('spyr', [f'{h}-{o}-{c}-True-False' for h, o, c in product([3, 4, 5],
                                                                                        [1, 2, 3],
