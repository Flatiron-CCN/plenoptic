--- conflicted
+++ resolved
@@ -17,14 +17,7 @@
            'ssim_analysis.mat': 'ndtc7', 'msssim_images.tar.gz': '5fuba', 'MAD_results.tar.gz': 'jwcsr',
            'portilla_simoncelli_matlab_test_vectors.tar.gz': 'qtn5y',
            'portilla_simoncelli_test_vectors.tar.gz': '8r2gq',
-<<<<<<< HEAD
            'portilla_simoncelli_images.tar.gz':'eqr3t',
-           # synthesis gives different outputs on GPU vs CPU, so we have
-           # separate versions to test against
-=======
-           # synthesis gives different outputs on GPU vs CPU (and some pytorch
-           # versions), so we have separate versions to test against
->>>>>>> 6c69ee9c
            'portilla_simoncelli_synthesize.npz': 'a7p9r',
            'portilla_simoncelli_synthesize_torch_v1.12.0.npz': 'gbv8e',
            'portilla_simoncelli_synthesize_gpu.npz': 'tn4y8',
